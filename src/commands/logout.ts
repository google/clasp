<<<<<<< HEAD
import { Conf } from '../conf';
import { DOTFILE } from '../dotfile';
=======
import { DOT } from '../dotfile';
import fs from 'fs-extra';
>>>>>>> 6303ae11
import { hasOauthClientSettings } from '../utils';

const auth = Conf.get().auth;

/**
 * Logs out the user by deleting credentials.
 */
export default async () => {
<<<<<<< HEAD
  let previousPath: string | undefined = undefined;
  if (hasOauthClientSettings(true)) {
    if (auth.isDefault()) {
      // if no local auth defined, try current directory
      previousPath = auth.path;
      auth.path = '.';
    }

    await DOTFILE.AUTH().delete();

    if (previousPath) {
      auth.path = previousPath;
    }
  }

  if (hasOauthClientSettings()) {
    if (!auth.isDefault()) {
      // if local auth defined, try with default (global)
      previousPath = auth.path;
      auth.path = '';
    }

    await DOTFILE.AUTH().delete();

    if (previousPath) {
      auth.path = previousPath;
    }
  }
=======
  if (hasOauthClientSettings(true)) fs.unlinkSync(DOT.RC.ABSOLUTE_LOCAL_PATH);
  if (hasOauthClientSettings()) fs.unlinkSync(DOT.RC.ABSOLUTE_PATH);
>>>>>>> 6303ae11
};<|MERGE_RESOLUTION|>--- conflicted
+++ resolved
@@ -1,10 +1,5 @@
-<<<<<<< HEAD
 import { Conf } from '../conf';
 import { DOTFILE } from '../dotfile';
-=======
-import { DOT } from '../dotfile';
-import fs from 'fs-extra';
->>>>>>> 6303ae11
 import { hasOauthClientSettings } from '../utils';
 
 const auth = Conf.get().auth;
@@ -12,9 +7,7 @@
 /**
  * Logs out the user by deleting credentials.
  */
-export default async () => {
-<<<<<<< HEAD
-  let previousPath: string | undefined = undefined;
+export default async () => {  let previousPath: string | undefined = undefined;
   if (hasOauthClientSettings(true)) {
     if (auth.isDefault()) {
       // if no local auth defined, try current directory
@@ -42,8 +35,5 @@
       auth.path = previousPath;
     }
   }
-=======
-  if (hasOauthClientSettings(true)) fs.unlinkSync(DOT.RC.ABSOLUTE_LOCAL_PATH);
-  if (hasOauthClientSettings()) fs.unlinkSync(DOT.RC.ABSOLUTE_PATH);
->>>>>>> 6303ae11
+
 };