import open from 'open';
import { loadAPICredentials, script } from '../auth';
import { deploymentIdPrompt } from '../inquirer';
import { URL } from '../urls';
import { ERROR, LOG, getProjectSettings, getWebApplicationURL, logError } from '../utils';

interface EllipizeOptions {
  ellipse?: string;
  chars?: string[];
  truncate?: boolean | 'middle';
}
const ellipsize: (str?: string, max?: number, opts?: EllipizeOptions) => string = require('ellipsize');
// TODO: drop padEnd polyfill with with NodeJs >= 8.2.1
const padEnd = require('string.prototype.padend');

/**
 * Opens an Apps Script project's script.google.com editor.
 * @param scriptId {string} The Apps Script project to open.
 * @param cmd.webapp {boolean} If true, the command will open the webapps URL.
 * @param cmd.creds {boolean} If true, the command will open the credentials URL.
 */
export default async (
  scriptId: string,
  cmd: {
    webapp: boolean;
    creds: boolean;
  },
) => {
  const projectSettings = await getProjectSettings();
  if (!scriptId) scriptId = projectSettings.scriptId;
  if (scriptId.length < 30) logError(null, ERROR.SCRIPT_ID_INCORRECT(scriptId));
  // We've specified to open creds.
  if (cmd.creds) {
    const projectId = projectSettings.projectId;
    if (projectId) {
      console.log(LOG.OPEN_CREDS(projectId));
      open(URL.CREDS(projectId), { url: true });
      // return open(URL.CREDS(projectId), { url: true });
      process.exit(0);
    }
    logError(null, ERROR.NO_GCLOUD_PROJECT);
  }

  // If we're not a web app, open the script URL.
  if (!cmd.webapp) {
    console.log(LOG.OPEN_PROJECT(scriptId));
    open(URL.SCRIPT(scriptId), { url: true });
    // return open(URL.SCRIPT(scriptId), { url: true });
    process.exit(0);
  }

  // Web app: Otherwise, open the latest deployment.
  await loadAPICredentials();
  const deploymentsList = await script.projects.deployments.list({ scriptId });
  if (deploymentsList.status !== 200) logError(deploymentsList.statusText);
  const deployments = deploymentsList.data.deployments || [];
  if (deployments.length === 0) logError(null, ERROR.SCRIPT_ID_INCORRECT(scriptId));
  // Order deployments by update time.
  const choices = deployments
    .slice()
    .sort((d1, d2) => {
      if (d1.updateTime && d2.updateTime) {
        return d1.updateTime.localeCompare(d2.updateTime);
      }
      return 0; // should never happen
    })
    .map(e => {
      const DESC_PAD_SIZE = 30;
      const config = e.deploymentConfig;
      const version = config && config.versionNumber;
      return {
<<<<<<< HEAD
        name:
          ellipsize(config && config.description!, DESC_PAD_SIZE).padEnd(DESC_PAD_SIZE) +
          `@${(typeof version === 'number' ? `${version}` : 'HEAD').padEnd(4)} - ${e.deploymentId}`,
=======
        name: padEnd(ellipsize(config && config.description, DESC_PAD_SIZE), DESC_PAD_SIZE) +
          `@${padEnd(typeof version === 'number' ? version : 'HEAD', 4)} - ${e.deploymentId}`,
>>>>>>> 533ddf8e
        value: e,
      };
    });

  const answers = await deploymentIdPrompt(choices);
  const deployment = await script.projects.deployments.get({
    scriptId,
    deploymentId: answers.deployment.deploymentId!,
  });
  console.log(LOG.OPEN_WEBAPP(answers.deployment.deploymentId!));
  const target = getWebApplicationURL(deployment.data);
  if (target) {
    open(target, { url: true });
    // return open(target, { url: true });
    process.exit(0);
  } else {
    logError(null, `Could not open deployment: ${deployment}`);
  }
};<|MERGE_RESOLUTION|>--- conflicted
+++ resolved
@@ -69,14 +69,9 @@
       const config = e.deploymentConfig;
       const version = config && config.versionNumber;
       return {
-<<<<<<< HEAD
         name:
           ellipsize(config && config.description!, DESC_PAD_SIZE).padEnd(DESC_PAD_SIZE) +
           `@${(typeof version === 'number' ? `${version}` : 'HEAD').padEnd(4)} - ${e.deploymentId}`,
-=======
-        name: padEnd(ellipsize(config && config.description, DESC_PAD_SIZE), DESC_PAD_SIZE) +
-          `@${padEnd(typeof version === 'number' ? version : 'HEAD', 4)} - ${e.deploymentId}`,
->>>>>>> 533ddf8e
         value: e,
       };
     });
