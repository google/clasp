--- conflicted
+++ resolved
@@ -32,14 +32,8 @@
     const projectId = projectSettings.projectId;
     if (projectId) {
       console.log(LOG.OPEN_CREDS(projectId));
-<<<<<<< HEAD
       await open(URL.CREDS(projectId));
-      // return open(URL.CREDS(projectId), { url: true });
-      // process.exit(0);
-=======
-      await open(URL.CREDS(projectId), { wait: false });
       return;
->>>>>>> 9f753fb3
     }
     logError(null, ERROR.NO_GCLOUD_PROJECT);
   }
@@ -47,14 +41,8 @@
   // If we're not a web app, open the script URL.
   if (!cmd.webapp) {
     console.log(LOG.OPEN_PROJECT(scriptId));
-<<<<<<< HEAD
     await open(URL.SCRIPT(scriptId));
-    // return open(URL.SCRIPT(scriptId), { url: true });
-    // process.exit(0);
-=======
-    await open(URL.SCRIPT(scriptId), { wait: false });
     return;
->>>>>>> 9f753fb3
   }
 
   // Web app: Otherwise, open the latest deployment.
@@ -78,33 +66,16 @@
       const version = config && config.versionNumber;
       return {
         name:
-<<<<<<< HEAD
-          ellipsize(config && config.description!, DESC_PAD_SIZE).padEnd(DESC_PAD_SIZE) +
-=======
           ellipsize(
             (config && config.description) ? config.description : undefined,
             DESC_PAD_SIZE,
           ).padEnd(DESC_PAD_SIZE) +
->>>>>>> 9f753fb3
           `@${(typeof version === 'number' ? `${version}` : 'HEAD').padEnd(4)} - ${e.deploymentId}`,
         value: e,
       };
     });
 
   const answers = await deploymentIdPrompt(choices);
-<<<<<<< HEAD
-  const deployment = await script.projects.deployments.get({
-    scriptId,
-    deploymentId: answers.deployment.deploymentId!,
-  });
-  console.log(LOG.OPEN_WEBAPP(answers.deployment.deploymentId!));
-  const target = getWebApplicationURL(deployment.data);
-  if (target) {
-    await open(target);
-    // return open(target, { url: true });
-    // process.exit(0);
-  } else {
-=======
   if (answers && answers.deployment && answers.deployment.deploymentId) {
     const deployment = await script.projects.deployments.get({
       scriptId,
@@ -118,7 +89,6 @@
     } else {
       logError(null, `Could not open deployment: ${deployment}`);
     }
->>>>>>> 9f753fb3
     logError(null, `Could not open deployment: ${deployment}`);
   }
 };