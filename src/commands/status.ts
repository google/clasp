--- conflicted
+++ resolved
@@ -12,11 +12,7 @@
   await isValidManifest();
   const { scriptId, rootDir } = await getProjectSettings();
   if (!scriptId) return;
-<<<<<<< HEAD
-  await getProjectFiles(rootDir, (err, projectFiles) => {
-=======
     await getProjectFiles(rootDir, (err, projectFiles) => {
->>>>>>> 9f753fb3
     if (err) return console.log(err);
     if (projectFiles) {
       const [filesToPush, untrackedFiles] = projectFiles;
