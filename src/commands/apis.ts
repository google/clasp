import { ERROR, checkIfOnline, getProjectId, logError } from '../utils';
import { discovery, loadAPICredentials, serviceUsage } from '../auth';

import { GaxiosResponse } from 'gaxios';
import { PUBLIC_ADVANCED_SERVICES } from '../apis';
import { URL } from '../urls';
import { enableOrDisableAPI } from '../apiutils';
import open from 'open';
import { serviceusage_v1 } from 'googleapis';

/**
 * Acts as a router to apis subcommands
 * Calls functions for list, enable, or disable
 * Otherwise returns an error of command not supported
 */
export default async (options: { open?: string }) => {
  await loadAPICredentials();
  const subcommand: string = process.argv[3]; // clasp apis list => "list"
  const serviceName = process.argv[4]; // clasp apis enable drive => "drive"

  // clasp apis --open
  if (options.open) {
    const apisUrl = URL.APIS(await getProjectId());
    console.log(apisUrl);
    await open(apisUrl);
<<<<<<< HEAD
    // return open(apisUrl, { url: true });
    process.exit(0);
=======
    return;
>>>>>>> 9f753fb3
  }

  // The apis subcommands.
  const command: { [key: string]: Function } = {
    enable: async () => {
      await enableOrDisableAPI(serviceName, true);
    },
    disable: async () => {
      await enableOrDisableAPI(serviceName, false);
    },
    list: async () => {
      await checkIfOnline();
      /**
       * List currently enabled APIs.
       */
      console.log('\n# Currently enabled APIs:');
      const projectId = await getProjectId(); // will prompt user to set up if required
      const MAX_PAGE_SIZE = 200; // This is the max page size according to the docs.
      const list: GaxiosResponse<
        serviceusage_v1.Schema$ListServicesResponse
      > = await serviceUsage.services.list({
        parent: `projects/${projectId}`,
        filter: 'state:ENABLED',
        pageSize: MAX_PAGE_SIZE,
      });
      const serviceList = list.data.services || [];
      if (serviceList.length >= MAX_PAGE_SIZE) {
        console.log('There is a bug with pagination. Please file an issue on Github.');
      }

      // Filter out the disabled ones. Print the enabled ones.
      const enabledAPIs = serviceList.filter(
        (service: serviceusage_v1.Schema$GoogleApiServiceusageV1Service) => {
          return service.state === 'ENABLED';
        },
      );
      for (const enabledAPI of enabledAPIs) {
        if (enabledAPI.config && enabledAPI.config.documentation) {
          const name = enabledAPI.config.name || 'Unknown name.';
          console.log(`${name.substr(0, name.indexOf('.'))} - ${enabledAPI.config.documentation.summary}`);
        }
      }

      /**
       * List available APIs.
       */
      console.log('\n# List of available APIs:');
      const { data } = await discovery.apis.list({
        preferred: true,
      });
      const services = data.items || [];
      // Only get the public service IDs
      const PUBLIC_ADVANCED_SERVICE_IDS = PUBLIC_ADVANCED_SERVICES.map(
        advancedService => advancedService.serviceId,
      );

      // Merge discovery data with public services data.
      const publicServices = [];
      for (const publicServiceId of PUBLIC_ADVANCED_SERVICE_IDS) {
        const service = services.find(s => s.name === publicServiceId);
        // for some reason 'youtubePartner' is not in the api list.
        if (service && service.id && service.description) {
          publicServices.push(service);
        }
      }

      // Sort the services based on id
      // tslint:disable-next-line:no-any
      publicServices.sort((a: any, b: any) => {
        if (a.id < b.id) return -1;
        if (a.id > b.id) return 1;
        return 0;
      });

      // Format the list
      for (const api of publicServices) {
        console.log(`${api.name!.padEnd(25)} - ${api.description!.padEnd(60)}`);
      }
    },
    undefined: () => {
      command.list();

      console.log(`# Try these commands:
- clasp apis list
- clasp apis enable slides
- clasp apis disable slides`);
    },
  };
  if (command[subcommand]) {
    await command[subcommand]();
  } else {
    logError(null, ERROR.COMMAND_DNE('apis ' + subcommand));
  }
};<|MERGE_RESOLUTION|>--- conflicted
+++ resolved
@@ -23,12 +23,7 @@
     const apisUrl = URL.APIS(await getProjectId());
     console.log(apisUrl);
     await open(apisUrl);
-<<<<<<< HEAD
-    // return open(apisUrl, { url: true });
-    process.exit(0);
-=======
     return;
->>>>>>> 9f753fb3
   }
 
   // The apis subcommands.
