#!/usr/bin/env node
/**
 * @license
 * Copyright Google Inc.
 *
 * Licensed under the Apache License, Version 2.0 (the "License");
 * you may not use this file except in compliance with the License.
 * You may obtain a copy of the License at
 *
 *     https://www.apache.org/licenses/LICENSE-2.0
 *
 * Unless required by applicable law or agreed to in writing, software
 * distributed under the License is distributed on an "AS IS" BASIS,
 * WITHOUT WARRANTIES OR CONDITIONS OF ANY KIND, either express or implied.
 * See the License for the specific language governing permissions and
 * limitations under the License.
 */

/**
 * clasp – The Apps Script CLI
 */

import 'connect';

import * as commander from 'commander';
import {
  apis,
  create,
  deploy,
  deployments,
  login,
<<<<<<< HEAD
  openCmd,
=======
  logs,
>>>>>>> 36c94911
  run,
  setting,
  undeploy,
  version,
} from './commands';
import { PROJECT_NAME, handleError } from './utils';

import pull from './commands/pull';
import clone from './commands/clone';
import push from './commands/push';
import status from './commands/status';
import list from './commands/list';
import logout from './commands/logout';
import versions from './commands/versions';
import logs from './commands/logs';
import defaultCmd from './commands/defaultCmd';
import help from './commands/help';
import openCmd from './commands/openCmd';

// const commander = require('commander');

// CLI

/**
 * Set global CLI configurations
 */
commander
  .name(PROJECT_NAME)
  .usage(`<command> [options]`)
  .description(`${PROJECT_NAME} - The Apps Script CLI`);

/**
 * Logs the user in. Saves the client credentials to an rc file.
 * @name login
 * @param {string?} [--no-localhost] Do not run a local server, manually enter code instead.
 * @param {string?} [--creds] Relative path to credentials (from GCP).
 * @example login (uses default clasp credentials)
 * @example login --creds credentials.json (uses your credentials file).
 * @see test
 */
commander
  .command('login')
  .description('Log in to script.google.com')
  .option('--no-localhost', 'Do not run a local server, manually enter code instead')
  .option('--creds <file>', 'Relative path to credentials (from GCP).')
  .action(handleError(login));

/**
 * Logs out the user by deleteing client credentials.
 * @name logout
 * @example logout
 */
commander
  .command('logout')
  .description('Log out')
  .action(handleError(logout));

/**
 * Creates a new script project.
 * @name create
 * @param {string?} [--title] An optional project title.
 * @param {string?} [--parentId] An optional project parent Id. The Drive ID of a parent file
 *   that the created script project is bound to. This is usually the ID of a
 *   Google Doc, Google Sheet, Google Form, or Google Slides file. If not set, a
 *   standalone script project is created.
 *   https://drive.google.com/open?id=<ID>
 * @param {string?} [--rootDir] Local root directory that store your project files.
 * @example create
 * @example create "My Script"
 * @example create "My Script" "1D_Gxyv*****************************NXO7o"
 * @see https://developers.google.com/apps-script/api/reference/rest/v1/projects/create
 */
commander
  .command('create')
  .description('Create a script')
  .option(
    '--type <type>',
    'Creates a new add-on attached to a new Document, Spreadsheet, Presentation, or Form.',
  )
  .option('--title <title>', 'The project title.')
  .option('--parentId <id>', 'A project parent Id.')
  .option('--rootDir <rootDir>', 'Local root directory in which clasp will store your project files.')
  .action(handleError(create));

/**
 * Fetches a project and saves the script id locally.
 * @param {string?} [scriptId] The script ID to clone.
 * @param {string?} [versionNumber] The version of the script to clone.
 * @param {string?} [--rootDir] Local root directory that store your project files.
 */
commander
  .command('clone [scriptId] [versionNumber]')
  .description('Clone a project')
  .option('--rootDir <rootDir>', 'Local root directory in which clasp will store your project files.')
  .action(handleError(clone));

/**
 * Fetches a project from either a provided or saved script id.
 * Updates local files with Apps Script project.
 * @name pull
 * @example pull
 */
commander
  .command('pull')
  .description('Fetch a remote project')
  .option('--versionNumber <version>', 'The version number of the project to retrieve.')
  .action(handleError(pull));

/**
 * Force writes all local files to the script management server.
 * @name push
 * @desc Ignores files:
 * - That start with a .
 * - That don't have an accepted file extension
 * - That are ignored (filename matches a glob pattern in the ignore file)
 * @example push
 * @example push --force
 * @example push --watch
 */
commander
  .command('push')
  .description('Update the remote project')
  .option('-f, --force', 'Forcibly overwrites the remote manifest.')
  .option('-w, --watch', 'Watches for local file changes. Pushes when a non-ignored file changs.')
  .action(handleError(push));

/**
 * Lists files that will be written to the server on `push`.
 * @name status
 * @desc Ignores files:
 * - That start with a .
 * - That don't have an accepted file extension
 * - That are ignored (filename matches a glob pattern in the ignore file)
 * @example status
 */
commander
  .command('status')
  .description('Lists files that will be pushed by clasp')
  .option('--json', 'Show status in JSON form')
  .action(handleError(status));

/**
 * Opens the `clasp` project on script.google.com. Provide a `scriptId` to open a different script.
 * @name open
 * @param {string?} [scriptId] The optional script project to open.
 * @example open
 * @example open [scriptId]
 */
commander
  .command('open [scriptId]')
  .description('Open a script')
  .option('--webapp', 'Open web application in the browser')
  .option('--creds', 'Open the URL to create credentials')
  .action(handleError(openCmd));

/**
 * List deployments of a script
 * @name deployments
 * @example deployments
 */
commander
  .command('deployments')
  .description('List deployment ids of a script')
  .action(handleError(deployments));

/**
 * Creates a version and deploys a script.
 * The response gives the version of the deployment.
 * @name deploy
 * @example deploy (create new deployment and new version)
 * @example deploy --versionNumber 4 (create new deployment)
 * @example deploy --description "Updates sidebar logo." (deploy with description)
 * @example deploy --deploymentId 123 (create new version)
 * @example deploy -V 7 -d "Updates sidebar logo." -i 456
 */
commander
  .command('deploy')
  .description('Deploy a project')
  .option('-V, --versionNumber <version>', 'The project version') //we can't use `version` in subcommand
  .option('-d, --description <description>', 'The deployment description')
  .option('-i, --deploymentId <id>', 'The deployment ID to redeploy')
  .action(handleError(deploy));

/**
 * Undeploys a deployment of a script.
 * @name undeploy
 * @param {string?} [deploymentId] The deployment ID.
 * @param {boolean?} all Setup StackDriver logs.
 * @example "undeploy" (undeploy the last deployment.)
 * @example "undeploy 123"
 * @example "undeploy --all"
 */
commander
  .command('undeploy [deploymentId]')
  .description('Undeploy a deployment of a project')
  .option('-a, --all', 'Undeploy all deployments')
  .action(handleError(undeploy));

/**
 * Creates an immutable version of the script.
 * @name version
 * @param {string?} description The description of the script version.
 * @example version
 * @example version "Bump the version."
 */
commander
  .command('version [description]')
  .description('Creates an immutable version of the script')
  .action(handleError(version));

/**
 * List versions of a script.
 * @name versions
 * @example versions
 */
commander
  .command('versions')
  .description('List versions of a script')
  .action(handleError(versions));

/**
 * Lists your most recent 10 Apps Script projects.
 * @name list
 * @example list # helloworld1 – xxxxxxxxxxxxxxxxxxxxxxxxxxxxxxxxxxxxxxxxxxxxxxxxxxxxxxxxx ...
 * @todo Add --all flag to list all projects.
 */
commander
  .command('list')
  .description('List App Scripts projects')
  .action(handleError(list));

/**
 * Prints StackDriver logs.
 * @name logs
 * @param {boolean?} json Output logs in json format.
 * @param {boolean?} open Open StackDriver logs in a browser.
 * @param {boolean?} setup Setup StackDriver logs.
 */
commander
  .command('logs')
  .description('Shows the StackDriver logs')
  .option('--json', 'Show logs in JSON form')
  .option('--open', 'Open the StackDriver logs in the browser')
  .option('--setup', 'Setup StackDriver logs')
  .option('--watch', 'Watch and print new logs')
  .action(handleError(logs));

/**
 * Remotely executes an Apps Script function.
 * This function runs your script in the cloud. You must supply
 * the functionName params. For now, it can
 * only run functions that do not require other authorization.
 * @name run
 * @param {string} functionName The function in the script that you want to run.
 * @param {boolean?} nondev Run script function in non-devMode.
 * @example run 'sendEmail'
 * @see https://developers.google.com/apps-script/api/reference/rest/v1/scripts/run
 * @requires `clasp login --creds` to be run beforehand.
 */
commander
  .command('run [functionName]')
  .description('Run a function in your Apps Scripts project')
  .option('--nondev', 'Run script function in non-devMode')
  .option('-p, --params [StringArray]', 'Add parameters required for the function as a JSON String Array')
  .action(handleError(run));

/**
 * List, enable, or disable APIs for your project.
 * Currently, only list is supported.
 * @name apis
 * @example apis list
 * @example apis enable drive
 */
commander
  .command('apis')
  .description(
    `List, enable, or disable APIs
  list
  enable <api>
  disable <api>`,
  )
  .option('--open', 'Open the API Console in the browser')
  .action(handleError(apis));

/**
 * Displays the help function.
 * @name help
 * @example help
 */
commander
  .command('help')
  .description('Display help')
  .action(handleError(help));

/**
 * Update .clasp.json settings file.
 * If `newValue` is omitted, it returns the current setting value
 * If `settingKey` is omitted, it returns all keys in .clasp.json
 * @name setting
 * @param {string?} settingKey They key in .clasp.json you want to change
 * @param {string?} newValue The new value for the setting
 * @example setting
 * @example setting scriptId
 * @example setting scriptId new-id
 */
commander
  .command('setting [settingKey] [newValue]')
  .alias('settings')
  .description('Update <settingKey> in .clasp.json')
  .action(handleError(setting));

/**
 * All other commands are given a help message.
 * @example random
 */
commander
  .command('*', undefined, { isDefault: true })
  .description('Any other command is not supported')
  .action(handleError(defaultCmd));

/**
 * Displays clasp version
 */
commander.option('-v, --version').on('option:version', () => {
  console.log(require('../package.json').version);
});

// defaults to help if commands are not provided
if (!process.argv.slice(2).length) {
  commander.outputHelp();
}
// User input is provided from the process' arguments
commander.parse(process.argv);<|MERGE_RESOLUTION|>--- conflicted
+++ resolved
@@ -29,11 +29,8 @@
   deploy,
   deployments,
   login,
-<<<<<<< HEAD
   openCmd,
-=======
   logs,
->>>>>>> 36c94911
   run,
   setting,
   undeploy,
