#!/usr/bin/env node
/**
 * @license
 * Copyright Google Inc.
 *
 * Licensed under the Apache License, Version 2.0 (the "License");
 * you may not use this file except in compliance with the License.
 * You may obtain a copy of the License at
 *
 *     https://www.apache.org/licenses/LICENSE-2.0
 *
 * Unless required by applicable law or agreed to in writing, software
 * distributed under the License is distributed on an "AS IS" BASIS,
 * WITHOUT WARRANTIES OR CONDITIONS OF ANY KIND, either express or implied.
 * See the License for the specific language governing permissions and
 * limitations under the License.
 */

/**
 * clasp – The Apps Script CLI
 */

import 'connect';

import * as commander from 'commander';
import {
  apis,
  create,
  defaultCmd,
  deploy,
  deployments,
  help,
  login,
  logs,
  openCmd,
  run,
  setting,
  status,
  undeploy,
  version,
  versions,
} from './commands';
import { PROJECT_NAME, handleError } from './utils';

import pull from './commands/pull';
import clone from './commands/clone';
import push from './commands/push';
<<<<<<< HEAD
import list from './commands/list';
=======
import logout from './commands/logout';
>>>>>>> b88fff1e

// const commander = require('commander');

// CLI

/**
 * Set global CLI configurations
 */
commander
  .name(PROJECT_NAME)
  .usage(`<command> [options]`)
  .description(`${PROJECT_NAME} - The Apps Script CLI`);

/**
 * Logs the user in. Saves the client credentials to an rc file.
 * @name login
 * @param {string?} [--no-localhost] Do not run a local server, manually enter code instead.
 * @param {string?} [--creds] Relative path to credentials (from GCP).
 * @example login (uses default clasp credentials)
 * @example login --creds credentials.json (uses your credentials file).
 * @see test
 */
commander
  .command('login')
  .description('Log in to script.google.com')
  .option('--no-localhost', 'Do not run a local server, manually enter code instead')
  .option('--creds <file>', 'Relative path to credentials (from GCP).')
  .action(handleError(login));

/**
 * Logs out the user by deleteing client credentials.
 * @name logout
 * @example logout
 */
commander
  .command('logout')
  .description('Log out')
  .action(handleError(logout));

/**
 * Creates a new script project.
 * @name create
 * @param {string?} [--title] An optional project title.
 * @param {string?} [--parentId] An optional project parent Id. The Drive ID of a parent file
 *   that the created script project is bound to. This is usually the ID of a
 *   Google Doc, Google Sheet, Google Form, or Google Slides file. If not set, a
 *   standalone script project is created.
 *   https://drive.google.com/open?id=<ID>
 * @param {string?} [--rootDir] Local root directory that store your project files.
 * @example create
 * @example create "My Script"
 * @example create "My Script" "1D_Gxyv*****************************NXO7o"
 * @see https://developers.google.com/apps-script/api/reference/rest/v1/projects/create
 */
commander
  .command('create')
  .description('Create a script')
  .option(
    '--type <type>',
    'Creates a new add-on attached to a new Document, Spreadsheet, Presentation, or Form.',
  )
  .option('--title <title>', 'The project title.')
  .option('--parentId <id>', 'A project parent Id.')
  .option('--rootDir <rootDir>', 'Local root directory in which clasp will store your project files.')
  .action(handleError(create));

/**
 * Fetches a project and saves the script id locally.
 * @param {string?} [scriptId] The script ID to clone.
 * @param {string?} [versionNumber] The version of the script to clone.
 * @param {string?} [--rootDir] Local root directory that store your project files.
 */
commander
  .command('clone [scriptId] [versionNumber]')
  .description('Clone a project')
  .option('--rootDir <rootDir>', 'Local root directory in which clasp will store your project files.')
  .action(handleError(clone));

/**
 * Fetches a project from either a provided or saved script id.
 * Updates local files with Apps Script project.
 * @name pull
 * @example pull
 */
commander
  .command('pull')
  .description('Fetch a remote project')
  .option('--versionNumber <version>', 'The version number of the project to retrieve.')
  .action(handleError(pull));

/**
 * Force writes all local files to the script management server.
 * @name push
 * @desc Ignores files:
 * - That start with a .
 * - That don't have an accepted file extension
 * - That are ignored (filename matches a glob pattern in the ignore file)
 * @example push
 * @example push --force
 * @example push --watch
 */
commander
  .command('push')
  .description('Update the remote project')
  .option('-f, --force', 'Forcibly overwrites the remote manifest.')
  .option('-w, --watch', 'Watches for local file changes. Pushes when a non-ignored file changs.')
  .action(handleError(push));

/**
 * Lists files that will be written to the server on `push`.
 * @name status
 * @desc Ignores files:
 * - That start with a .
 * - That don't have an accepted file extension
 * - That are ignored (filename matches a glob pattern in the ignore file)
 * @example status
 */
commander
  .command('status')
  .description('Lists files that will be pushed by clasp')
  .option('--json', 'Show status in JSON form')
  .action(handleError(status));

/**
 * Opens the `clasp` project on script.google.com. Provide a `scriptId` to open a different script.
 * @name open
 * @param {string?} [scriptId] The optional script project to open.
 * @example open
 * @example open [scriptId]
 */
commander
  .command('open [scriptId]')
  .description('Open a script')
  .option('--webapp', 'Open web application in the browser')
  .option('--creds', 'Open the URL to create credentials')
  .action(handleError(openCmd));

/**
 * List deployments of a script
 * @name deployments
 * @example deployments
 */
commander
  .command('deployments')
  .description('List deployment ids of a script')
  .action(handleError(deployments));

/**
 * Creates a version and deploys a script.
 * The response gives the version of the deployment.
 * @name deploy
 * @example deploy (create new deployment and new version)
 * @example deploy --versionNumber 4 (create new deployment)
 * @example deploy --description "Updates sidebar logo." (deploy with description)
 * @example deploy --deploymentId 123 (create new version)
 * @example deploy -V 7 -d "Updates sidebar logo." -i 456
 */
commander
  .command('deploy')
  .description('Deploy a project')
  .option('-V, --versionNumber <version>', 'The project version') //we can't use `version` in subcommand
  .option('-d, --description <description>', 'The deployment description')
  .option('-i, --deploymentId <id>', 'The deployment ID to redeploy')
  .action(handleError(deploy));

/**
 * Undeploys a deployment of a script.
 * @name undeploy
 * @param {string?} [deploymentId] The deployment ID.
 * @param {boolean?} all Setup StackDriver logs.
 * @example "undeploy" (undeploy the last deployment.)
 * @example "undeploy 123"
 * @example "undeploy --all"
 */
commander
  .command('undeploy [deploymentId]')
  .description('Undeploy a deployment of a project')
  .option('-a, --all', 'Undeploy all deployments')
  .action(handleError(undeploy));

/**
 * Creates an immutable version of the script.
 * @name version
 * @param {string?} description The description of the script version.
 * @example version
 * @example version "Bump the version."
 */
commander
  .command('version [description]')
  .description('Creates an immutable version of the script')
  .action(handleError(version));

/**
 * List versions of a script.
 * @name versions
 * @example versions
 */
commander
  .command('versions')
  .description('List versions of a script')
  .action(handleError(versions));

/**
 * Lists your most recent 10 Apps Script projects.
 * @name list
 * @example list # helloworld1 – xxxxxxxxxxxxxxxxxxxxxxxxxxxxxxxxxxxxxxxxxxxxxxxxxxxxxxxxx ...
 * @todo Add --all flag to list all projects.
 */
commander
  .command('list')
  .description('List App Scripts projects')
  .action(handleError(list));

/**
 * Prints StackDriver logs.
 * @name logs
 * @param {boolean?} json Output logs in json format.
 * @param {boolean?} open Open StackDriver logs in a browser.
 * @param {boolean?} setup Setup StackDriver logs.
 */
commander
  .command('logs')
  .description('Shows the StackDriver logs')
  .option('--json', 'Show logs in JSON form')
  .option('--open', 'Open the StackDriver logs in the browser')
  .option('--setup', 'Setup StackDriver logs')
  .option('--watch', 'Watch and print new logs')
  .action(handleError(logs));

/**
 * Remotely executes an Apps Script function.
 * This function runs your script in the cloud. You must supply
 * the functionName params. For now, it can
 * only run functions that do not require other authorization.
 * @name run
 * @param {string} functionName The function in the script that you want to run.
 * @param {boolean?} nondev Run script function in non-devMode.
 * @example run 'sendEmail'
 * @see https://developers.google.com/apps-script/api/reference/rest/v1/scripts/run
 * @requires `clasp login --creds` to be run beforehand.
 */
commander
  .command('run [functionName]')
  .description('Run a function in your Apps Scripts project')
  .option('--nondev', 'Run script function in non-devMode')
  .option('-p, --params [StringArray]', 'Add parameters required for the function as a JSON String Array')
  .action(handleError(run));

/**
 * List, enable, or disable APIs for your project.
 * Currently, only list is supported.
 * @name apis
 * @example apis list
 * @example apis enable drive
 */
commander
  .command('apis')
  .description(
    `List, enable, or disable APIs
  list
  enable <api>
  disable <api>`,
  )
  .option('--open', 'Open the API Console in the browser')
  .action(handleError(apis));

/**
 * Displays the help function.
 * @name help
 * @example help
 */
commander
  .command('help')
  .description('Display help')
  .action(handleError(help));

/**
 * Update .clasp.json settings file.
 * If `newValue` is omitted, it returns the current setting value
 * If `settingKey` is omitted, it returns all keys in .clasp.json
 * @name setting
 * @param {string?} settingKey They key in .clasp.json you want to change
 * @param {string?} newValue The new value for the setting
 * @example setting
 * @example setting scriptId
 * @example setting scriptId new-id
 */
commander
  .command('setting [settingKey] [newValue]')
  .alias('settings')
  .description('Update <settingKey> in .clasp.json')
  .action(handleError(setting));

/**
 * All other commands are given a help message.
 * @example random
 */
commander
  .command('*', undefined, { isDefault: true })
  .description('Any other command is not supported')
  .action(handleError(defaultCmd));

/**
 * Displays clasp version
 */
commander.option('-v, --version').on('option:version', () => {
  console.log(require('../package.json').version);
});

// defaults to help if commands are not provided
if (!process.argv.slice(2).length) {
  commander.outputHelp();
}
// User input is provided from the process' arguments
commander.parse(process.argv);<|MERGE_RESOLUTION|>--- conflicted
+++ resolved
@@ -45,11 +45,8 @@
 import pull from './commands/pull';
 import clone from './commands/clone';
 import push from './commands/push';
-<<<<<<< HEAD
 import list from './commands/list';
-=======
 import logout from './commands/logout';
->>>>>>> b88fff1e
 
 // const commander = require('commander');
 
