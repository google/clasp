--- conflicted
+++ resolved
@@ -186,11 +186,8 @@
   .description('Open a script')
   .option('--webapp', 'Open web application in the browser')
   .option('--creds', 'Open the URL to create credentials')
-<<<<<<< HEAD
   .option('--account <email>', 'Authenticate with specific email when opening')
-=======
   .option('--addon', 'List parent IDs and open the URL of the first one')
->>>>>>> c7c6ebaf
   .action(handleError(openCmd));
 
 /**
