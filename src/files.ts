--- conflicted
+++ resolved
@@ -117,17 +117,7 @@
           // Formats rootDir/appsscript.json to appsscript.json.
           // Preserves subdirectory names in rootDir
           // (rootDir/foo/Code.js becomes foo/Code.js)
-<<<<<<< HEAD
-          let formattedName = nameWithoutExt;
-          if (rootDir && rootDir !== './' /* Extra check just in case so filename not mangled */) {
-            formattedName = nameWithoutExt.slice(
-              rootDir.length + 1,
-              nameWithoutExt.length,
-            );
-          }
-=======
           const formattedName = getAppsScriptFileName(rootDir, name);
->>>>>>> 24e0a25b
 
           /**
            * If the file is valid, add it to our file list.
