import findUp from 'find-up';
import fs from 'fs-extra';
import makeDir from 'make-dir';
import multimatch from 'multimatch';
import path from 'path';
import pMap from 'p-map';
import recursive from 'recursive-readdir';
import ts2gas from 'ts2gas';
import {parseConfigFileTextToJson} from 'typescript';

import {loadAPICredentials, script} from './auth';
import {ClaspError} from './clasp-error';
import {FS_OPTIONS, PROJECT_MANIFEST_FILENAME} from './constants';
import {DOT, DOTFILE} from './dotfile';
import {ERROR, LOG} from './messages';
import {checkIfOnlineOrDie, getApiFileType, getErrorMessage, getProjectSettings, spinner, stopSpinner} from './utils';

<<<<<<< HEAD
import type {TranspileOptions} from 'typescript';

const {project} = Conf.get();

=======
>>>>>>> 0c9c773f
// An Apps Script API File
interface AppsScriptFile {
  readonly name: string;
  readonly source: string;
  readonly type: string;
}

interface ProjectFile {
  readonly isIgnored: boolean;
  readonly name: string;
  readonly source: string;
  readonly type: string;
}

const projectFileWithContent = (file: ProjectFile, transpileOptions: TranspileOptions): ProjectFile => {
  const source = fs.readFileSync(file.name).toString();
  const type = getApiFileType(file.name);

  return type === 'TS'
    ? // Transpile TypeScript to Google Apps Script
      // @see github.com/grant/ts2gas
<<<<<<< HEAD
      {
        ...file,
        source: ts2gas(source, transpileOptions),
        type: 'SERVER_JS',
      }
=======
      {...file, source: ts2gas(source, transpileOptions as any), type: 'SERVER_JS'}
>>>>>>> 0c9c773f
    : {...file, source, type};
};

const ignoredProjectFile = (file: ProjectFile): ProjectFile => ({...file, source: '', isIgnored: true, type: ''});

const isValidFactory = (rootDir: string) => {
  const validManifestPath = rootDir ? path.join(rootDir, PROJECT_MANIFEST_FILENAME) : PROJECT_MANIFEST_FILENAME;

  /**
   * Validates a file:
   *
   * - is a manifest file
   * - type is either `SERVER_JS` or `HTML` @see https://developers.google.com/apps-script/api/reference/rest/v1/File
   */
  return (file: ProjectFile): boolean =>
    Boolean(
      file.type === 'JSON' // Has a type or is appsscript.json
        ? (rootDir ? path.normalize(file.name) : file.name) === validManifestPath
        : file.type === 'SERVER_JS' || file.type === 'HTML'
    );
};

/**
 * Return an array of `ProjectFile` objects
 *
 * Recursively finds all files that are part of the current project, including those that are ignored by .claspignore
 *
 * > Note: content for each file is not returned. Use `getContentOfProjectFiles()` on the resulting array.
 *
 * @param rootDir the project's `rootDir`
 */
export const getAllProjectFiles = async (rootDir: string = path.join('.', '/')): Promise<ProjectFile[]> => {
  try {
    const ignorePatterns = await DOTFILE.IGNORE();
    const isIgnored = (file: string) =>
      multimatch(path.relative(rootDir, file), ignorePatterns, {dot: true}).length !== 0;

    const isValid = isValidFactory(rootDir);

    // Read all filenames as a flattened tree
    // Note: filePaths contain relative paths such as "test/bar.ts", "../../src/foo.js"
    const files: ProjectFile[] = (await recursive(rootDir)).map(
      (filename): ProjectFile => {
        // Replace OS specific path separator to common '/' char for console output
        const name = filename.replace(/\\/g, '/');

        return {source: '', isIgnored: isIgnored(name), name, type: ''};
      }
    );
    files.sort((a, b) => a.name.localeCompare(b.name));

    return getContentOfProjectFiles(files).map(
      (file: ProjectFile): ProjectFile => {
        // Loop through files that are not ignored from `.claspignore`
        if (!file.isIgnored) {
          // Prevent node_modules/@types/
          if (file.name.includes('node_modules/@types')) {
            return ignoredProjectFile(file);
          }

          // Check if there are files that will conflict if renamed .gs to .js.
          // When pushing to Apps Script, these files will overwrite each other.
          const parsed = path.parse(file.name);
          if (parsed.ext === '.gs') {
            const jsFile = `${parsed.dir}/${parsed.name}.js`;
            // Can't rename, conflicting files
            // Only print error once (for .gs)
            if (files.findIndex(otherFile => !otherFile.isIgnored && otherFile.name === jsFile) !== -1) {
              throw new ClaspError(ERROR.CONFLICTING_FILE_EXTENSION(`${parsed.dir}/${parsed.name}`));
            }
          }

          return isValid(file) ? file : ignoredProjectFile(file);
        }

        return file;
      }
    );
  } catch (error) {
    if (error instanceof ClaspError) {
      throw error;
    }

    // TODO improve error handling
    throw error;
  }
};

export const splitProjectFiles = (files: ProjectFile[]): [ProjectFile[], ProjectFile[]] => [
  files.filter(file => !file.isIgnored),
  files.filter(file => file.isIgnored),
];

const getContentOfProjectFiles = (files: ProjectFile[]) => {
  const transpileOpttions = getTranspileOptions();

  return files.map(file => (file.isIgnored ? file : projectFileWithContent(file, transpileOpttions)));
};

const getAppsScriptFilesFromProjectFiles = (files: ProjectFile[], rootDir: string) =>
  getContentOfProjectFiles(files).map(
    (file): AppsScriptFile => {
      const {name, source, type} = file;

      return {
        name: getAppsScriptFileName(rootDir, name), // The file base name
        source, // The file contents
        type, // The file extension
      };
    }
  );

// This statement customizes the order in which the files are pushed.
// It puts the files in the setting's filePushOrder first.
// This is needed because Apps Script blindly executes files in order of creation time.
// The Apps Script API updates the creation time of files.
export const getOrderedProjectFiles = (files: ProjectFile[], filePushOrder: string[] | undefined) => {
  const orderedFiles = [...files];

  if (filePushOrder && filePushOrder.length > 0) {
    // stopSpinner();

    console.log('Detected filePushOrder setting. Pushing these files first:');
    logFileList(filePushOrder);
    console.log('');

    orderedFiles.sort((a, b) => {
      // Get the file order index
      const indexA = filePushOrder.indexOf(a.name);
      const indexB = filePushOrder.indexOf(b.name);

      // If a file path isn't in the filePushOrder array, set the order to +∞.
      return (indexA > -1 ? indexA : Number.POSITIVE_INFINITY) - (indexB > -1 ? indexB : Number.POSITIVE_INFINITY);
    });
  }

  return orderedFiles;
};

// // Used to receive files tracked by current project
// type FilesCallback = (error: Error | boolean, result: [string[], string[]], files: Array<AppsScriptFile>) => void;

/**
 * Gets the local file type from the API FileType.
 * @param  {string} type The file type returned by Apps Script
 * @return {string}      The file type
 * @see https://developers.google.com/apps-script/api/reference/rest/v1/File#FileType
 */
export const getLocalFileType = (type: string, fileExtension?: string): string =>
  type === 'SERVER_JS' ? fileExtension ?? 'js' : type.toLowerCase();

/**
 * Returns true if the user has a clasp project.
 * @returns {boolean} If .clasp.json exists.
 */
export const hasProject = (): boolean => fs.existsSync(DOT.PROJECT.PATH);

/**
 * Returns in tsconfig.json.
 * @returns {TranspileOptions} if tsconfig.json not exists, return an empty object.
 */
<<<<<<< HEAD
const getTranspileOptions = (): TranspileOptions => {
  const tsconfigPath = path.join(project.resolvedDir, 'tsconfig.json');
=======
const getTranspileOptions = (): ts.TranspileOptions => {
  const projectPath = findUp.sync(DOT.PROJECT.PATH);
  const tsconfigPath = path.join(projectPath ? path.dirname(projectPath) : DOT.PROJECT.DIR, 'tsconfig.json');
>>>>>>> 0c9c773f

  return fs.existsSync(tsconfigPath)
    ? {
        compilerOptions: parseConfigFileTextToJson(tsconfigPath, fs.readFileSync(tsconfigPath, FS_OPTIONS)).config
          .compilerOptions,
      }
    : {};
};

// /**
//  * Recursively finds all files that are part of the current project, and those that are ignored
//  * by .claspignore and calls the passed callback function with the file lists.
//  * @param {string} rootDir The project's root directory
//  * @param {FilesCallBack} callback The callback will be called with the following paramters
//  *   error: Error if there's an error, otherwise null
//  *   result: string[][], array of two lists of strings, ie. [validFilePaths,ignoredFilePaths]
//  *   files?: Array<AppsScriptFile> Array of AppsScriptFile objects used by clasp push
//  * @todo Make this function actually return a Promise that can be awaited.
//  */
// export const getProjectFiles = async (rootDir: string = path.join('.', '/'), callback: FilesCallback) => {
//   try {
//     const {filePushOrder} = await getProjectSettings();

//     const allFiles = await getAllProjectFiles(rootDir);
//     const [filesToPush, filesToIgnore] = splitProjectFiles(allFiles);

//     const orderedFiles = getOrderedProjectFiles(filesToPush, filePushOrder);

//     callback(
//       false,
//       [orderedFiles.map(file => file.name), filesToIgnore.map(file => file.name)],
//       getAppsScriptFilesFromProjectFiles(orderedFiles, rootDir)
//     );
//   } catch (error) {
//     return callback(error, [[], []], []);
//   }
// };

/**
 * @deprecated If the file is valid, add it to our file list.
 * We generally want to allow for all file types, including files in node_modules/.
 * However, node_modules/@types/ files should be ignored.
 */
export const isValidFileName = (
  name: string,
  type: string,
  rootDir: string,
  _normalizedName: string,
  ignoreMatches: readonly string[]
): boolean => {
  const isValid = isValidFactory(rootDir);

  return Boolean(
    !name.includes('node_modules/@types') && // Prevent node_modules/@types/
      isValid({source: '', isIgnored: false, name: name, type: type}) &&
      !ignoreMatches.includes(name) // Must be SERVER_JS or HTML. https://developers.google.com/apps-script/api/reference/rest/v1/File
  );
};

/**
 * Gets the name of the file for Apps Script.
 * Formats rootDir/appsscript.json to appsscript.json.
 * Preserves subdirectory names in rootDir
 * (rootDir/foo/Code.js becomes foo/Code.js)
 * @param {string} rootDir The directory to save the project files to.
 * @param {string} filePath Path of file that is part of the current project
 */
export const getAppsScriptFileName = (rootDir: string, filePath: string) => {
  const nameWithoutExt = filePath.slice(0, -path.extname(filePath).length);

  // Replace OS specific path separator to common '/' char
  return (rootDir ? path.relative(rootDir, nameWithoutExt) : nameWithoutExt).replace(/\\/g, '/');
};

/**
 * Fetches the files for a project from the server
 * @param {string} scriptId The project script id
 * @param {number?} versionNumber The version of files to fetch.
 * @returns {AppsScriptFile[]} Fetched files
 */
export const fetchProject = async (
  scriptId: string,
  versionNumber?: number,
  silent = false
): Promise<AppsScriptFile[]> => {
  await checkIfOnlineOrDie();
  await loadAPICredentials();
  spinner.start();
  let response;
  try {
    response = await script.projects.getContent({scriptId, versionNumber});
  } catch (error) {
    if (error instanceof ClaspError) {
      throw error;
    }

    if (error.statusCode === 404) {
      throw new ClaspError(ERROR.SCRIPT_ID_INCORRECT(scriptId));
    }

    throw new ClaspError(ERROR.SCRIPT_ID);
  }

  stopSpinner();

  const {files} = response.data;
  if (!files) {
    throw new ClaspError(ERROR.SCRIPT_ID_INCORRECT(scriptId));
  }

  if (!silent) {
    console.log(LOG.CLONE_SUCCESS(files.length));
  }

  return files as AppsScriptFile[];
};

/**
 * Writes files locally to `pwd` with dots converted to subdirectories.
 * @param {AppsScriptFile[]} Files to wirte
 * @param {string?} rootDir The directory to save the project files to. Defaults to `pwd`
 */
export const writeProjectFiles = async (files: AppsScriptFile[], rootDir = '') => {
  try {
    const {fileExtension} = await getProjectSettings();

    const mapper = async (file: AppsScriptFile) => {
      const filePath = `${file.name}.${getLocalFileType(file.type, fileExtension)}`;
      const truePath = `${rootDir || '.'}/${filePath}`;
      try {
        await makeDir(path.dirname(truePath));
        await fs.writeFile(truePath, file.source);
      } catch (error: unknown) {
        throw new ClaspError(getErrorMessage(error) ?? ERROR.FS_FILE_WRITE);
      }
      // Log only filename if pulling to root (Code.gs vs ./Code.gs)
      console.log(`└─ ${rootDir ? truePath : filePath}`);
    };

    const fileList = files.filter(file => file.source); // Disallow empty files
    fileList.sort((a, b) => a.name.localeCompare(b.name));

    await pMap(fileList, mapper);
  } catch (error) {
    if (error instanceof ClaspError) {
      throw error;
    }

    throw new ClaspError(getErrorMessage(error) ?? ERROR.FS_DIR_WRITE);
  }
};

/**
 * Pushes project files to script.google.com.
 * @param {boolean} silent If true, doesn't console.log any success message.
 */
export const pushFiles = async (silent = false) => {
  const {filePushOrder, scriptId, rootDir} = await getProjectSettings();
  if (scriptId) {
    const [toPush] = splitProjectFiles(await getAllProjectFiles(rootDir));

    if (toPush.length > 0) {
      const orderedFiles = getOrderedProjectFiles(toPush, filePushOrder);
      const files = getAppsScriptFilesFromProjectFiles(orderedFiles, rootDir ?? path.join('.', '/'));
      const filenames = orderedFiles.map(file => file.name);

      // Start pushing.
      try {
        await script.projects.updateContent({scriptId, requestBody: {scriptId, files}});
      } catch (error) {
        console.error(LOG.PUSH_FAILURE);
        console.error(error);
      } finally {
        stopSpinner();

        // No error
        if (!silent) {
          logFileList(filenames);
          console.log(LOG.PUSH_SUCCESS(filenames.length));
        }
      }
    } else {
      stopSpinner();
      console.log(LOG.PUSH_NO_FILES);
    }
  }
};

export const logFileList = (files: readonly string[]) => console.log(files.map(file => `└─ ${file}`).join('\n'));<|MERGE_RESOLUTION|>--- conflicted
+++ resolved
@@ -15,13 +15,10 @@
 import {ERROR, LOG} from './messages';
 import {checkIfOnlineOrDie, getApiFileType, getErrorMessage, getProjectSettings, spinner, stopSpinner} from './utils';
 
-<<<<<<< HEAD
 import type {TranspileOptions} from 'typescript';
 
 const {project} = Conf.get();
 
-=======
->>>>>>> 0c9c773f
 // An Apps Script API File
 interface AppsScriptFile {
   readonly name: string;
@@ -43,15 +40,11 @@
   return type === 'TS'
     ? // Transpile TypeScript to Google Apps Script
       // @see github.com/grant/ts2gas
-<<<<<<< HEAD
       {
         ...file,
         source: ts2gas(source, transpileOptions),
         type: 'SERVER_JS',
       }
-=======
-      {...file, source: ts2gas(source, transpileOptions as any), type: 'SERVER_JS'}
->>>>>>> 0c9c773f
     : {...file, source, type};
 };
 
@@ -213,14 +206,8 @@
  * Returns in tsconfig.json.
  * @returns {TranspileOptions} if tsconfig.json not exists, return an empty object.
  */
-<<<<<<< HEAD
 const getTranspileOptions = (): TranspileOptions => {
   const tsconfigPath = path.join(project.resolvedDir, 'tsconfig.json');
-=======
-const getTranspileOptions = (): ts.TranspileOptions => {
-  const projectPath = findUp.sync(DOT.PROJECT.PATH);
-  const tsconfigPath = path.join(projectPath ? path.dirname(projectPath) : DOT.PROJECT.DIR, 'tsconfig.json');
->>>>>>> 0c9c773f
 
   return fs.existsSync(tsconfigPath)
     ? {
