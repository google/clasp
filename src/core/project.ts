// Copyright 2025 Google LLC
//
// Licensed under the Apache License, Version 2.0 (the "License");
// you may not use this file except in compliance with the License.
// You may obtain a copy of the License at
//
//     https://www.apache.org/licenses/LICENSE-2.0
//
// Unless required by applicable law or agreed to in writing, software
// distributed under the License is distributed on an "AS IS" BASIS,
// WITHOUT WARRANTIES OR CONDITIONS OF ANY KIND, either express or implied.
// See the License for the specific language governing permissions and
// limitations under the License.

// This file defines the `Project` class, which is responsible for managing
// Google Apps Script project metadata, lifecycle operations (creation, versions,
// deployments), and local project configuration settings.

import Debug from 'debug';
import fs from 'fs/promises';
import {google} from 'googleapis';
import {script_v1} from 'googleapis';

import {fetchWithPages} from './utils.js';
import {ClaspOptions, assertAuthenticated, assertScriptConfigured, handleApiError} from './utils.js';

import path from 'path';
import {Manifest} from './manifest.js';

const debug = Debug('clasp:core');

type Script = {
  name: string;
  id: string;
};

/**
 * Manages Google Apps Script project settings and interactions with the
 * Apps Script API for operations like creating projects, versions,
 * and deployments. It also handles reading and writing the local
 * `.clasp.json` configuration file and the `appsscript.json` manifest.
 */
export class Project {
  private options: ClaspOptions;

  constructor(options: ClaspOptions) {
    this.options = options;
  }

  get scriptId(): string | undefined {
    return this.options.project?.scriptId;
  }

  get projectId(): string | undefined {
    return this.options.project?.projectId;
  }

  get parentId(): string | undefined {
    return this.options.project?.parentId;
  }

  // TODO - Do we need the assertion or can just use accessor?
  /**
   * Retrieves the Google Cloud Platform (GCP) project ID associated with the script.
   * Asserts that the script is configured before returning the ID.
   * @returns {string | undefined} The GCP project ID, or undefined if not set.
   * @throws {Error} If the script is not configured.
   */
  getProjectId(): string | undefined {
    assertScriptConfigured(this.options);
    return this.options.project.projectId;
  }

  /**
   * Creates a new standalone Apps Script project.
   * @param {string} name - The title for the new script project.
   * @param {string} [parentId] - Optional ID of a Google Drive folder to create the script in.
   * @returns {Promise<string>} A promise that resolves to the script ID of the newly created project.
   * @throws {Error} If there's an API error or authentication issues.
   */
  async createScript(name: string, parentId?: string): Promise<string> {
    debug('Creating script %s', name);
    assertAuthenticated(this.options);

    if (this.options.project?.scriptId) {
      debug('Warning: Creating script while id already exists');
    }

    const credentials = this.options.credentials;
    const script = google.script({version: 'v1', auth: credentials});
    try {
      const requestOptions = {
        requestBody: {
          parentId,
          title: name,
        },
      };
      debug('Creating project with request %O', requestOptions);
      const res = await script.projects.create(requestOptions);
      if (!res.data.scriptId) {
        throw new Error('Unexpected error, script ID missing from response.');
      }
      debug('Created script %s', res.data.scriptId);
      const scriptId = res.data.scriptId;
      this.options.project = {scriptId, parentId};
      return scriptId;
    } catch (error) {
      handleApiError(error);
    }
  }

<<<<<<< HEAD
  async trashScript(fileId: string): Promise<void> {
    debug('Deleting script %s', fileId);
    assertAuthenticated(this.options);

    const credentials = this.options.credentials;
    const drive = google.drive({version: 'v3', auth: credentials});
    try {
      const requestOptions = {
        fileId,
        requestBody: {
          trashed: true,
        },
      };
      debug('Trashing script with request %O', requestOptions);
      await drive.files.update(requestOptions);
    } catch (error) {
      handleApiError(error);
    }
  }

=======
  /**
   * Creates a new Google Drive file (e.g., Sheet, Doc) and a bound Apps Script project for it.
   * @param {string} name - The title for the new Drive file and script project.
   * @param {string} mimeType - The MIME type of the Drive file to create (e.g., 'application/vnd.google-apps.spreadsheet').
   * @returns {Promise<{scriptId: string; parentId: string}>} A promise that resolves to an object
   * containing the script ID and the parent Drive file ID.
   * @throws {Error} If there's an API error or authentication issues.
   */
>>>>>>> 9c141469
  async createWithContainer(name: string, mimeType: string): Promise<{scriptId: string; parentId: string}> {
    debug('Creating container bound script %s (%s)', name, mimeType);
    assertAuthenticated(this.options);

    if (this.options.project?.scriptId) {
      debug('Warning: Creating script while id already exists');
    }

    let parentId: string | null | undefined;

    const credentials = this.options.credentials;
    const drive = google.drive({version: 'v3', auth: credentials});
    // Create the container file (e.g., Google Sheet, Doc) using the Drive API.
    try {
      const requestOptions = {
        requestBody: {
          mimeType,
          name,
        },
      };
      debug('Creating project with request %O', requestOptions);
      const res = await drive.files.create(requestOptions);
      parentId = res.data.id; // Get the ID of the newly created container file.
      debug('Created container %s', parentId);
      if (!parentId) {
        throw new Error('Unexpected error, container ID missing from response.');
      }
    } catch (error) {
      handleApiError(error);
    }

    // Once the container is created, create an Apps Script project bound to it.
    const scriptId = await this.createScript(name, parentId);
    return {
      parentId, // Return the ID of the container.
      scriptId,
    };
  }

  /**
   * Lists Apps Script projects accessible by the authenticated user from Google Drive.
   * @returns {Promise<{results: Script[], partialResults: boolean} | undefined>}
   * A promise that resolves to an object containing an array of script projects
   * (with name and ID) and a flag indicating if results are partial, or undefined on error.
   * @throws {Error} If there's an API error or authentication issues.
   */
  async listScripts() {
    debug('Fetching scripts');
    assertAuthenticated(this.options);

    const credentials = this.options.credentials;
    const drive = google.drive({version: 'v3', auth: credentials});
    try {
      return fetchWithPages(async (pageSize, pageToken) => {
        const requestOptions = {
          pageSize,
          pageToken,
          fields: 'nextPageToken, files(id, name)',
          q: 'mimeType="application/vnd.google-apps.script"',
        };
        debug('Fetching scripts from drive with request %O', requestOptions);
        const res = await drive.files.list(requestOptions);
        return {
          results: (res.data.files ?? []) as Script[],
          pageToken: res.data.nextPageToken ?? undefined,
        };
      });
    } catch (error) {
      handleApiError(error);
    }
  }

  /**
   * Creates a new immutable version of the Apps Script project.
   * @param {string} [description=''] - An optional description for the new version.
   * @returns {Promise<number>} A promise that resolves to the newly created version number.
   * @throws {Error} If there's an API error or authentication/configuration issues.
   */
  async version(description = ''): Promise<number> {
    debug('Creating version: %s', description);
    assertAuthenticated(this.options);
    assertScriptConfigured(this.options);

    const credentials = this.options.credentials;
    const scriptId = this.options.project.scriptId;

    const script = google.script({version: 'v1', auth: credentials});

    try {
      const requestOptions = {
        requestBody: {
          description: description ?? '',
        },
        scriptId: scriptId,
      };
      debug('Creating version with request %O', requestOptions);
      const res = await script.projects.versions.create(requestOptions);
      const versionNumber = res.data.versionNumber ?? 0;
      debug('Created new version %d', versionNumber);
      return versionNumber;
    } catch (error) {
      handleApiError(error);
    }
  }

  /**
   * Lists all immutable versions of the Apps Script project.
   * @returns {Promise<{results: script_v1.Schema$Version[], partialResults: boolean} | undefined>}
   * A promise that resolves to an object containing an array of version objects
   * and a flag indicating if results are partial, or undefined on error.
   * @throws {Error} If there's an API error or authentication/configuration issues.
   */
  async listVersions() {
    debug('Fetching versions');
    assertAuthenticated(this.options);
    assertScriptConfigured(this.options);

    const scriptId = this.options.project.scriptId;
    const credentials = this.options.credentials;

    const script = google.script({version: 'v1', auth: credentials});
    try {
      return fetchWithPages(async (pageSize, pageToken) => {
        const requestOptions = {
          scriptId,
          pageSize,
          pageToken,
        };
        debug('Fetching versions with request %O', requestOptions);
        const res = await script.projects.versions.list(requestOptions);
        return {
          results: res.data.versions ?? [],
          pageToken: res.data.nextPageToken ?? undefined,
        };
      });
    } catch (error) {
      handleApiError(error);
    }
  }

  /**
   * Lists all deployments for the Apps Script project.
   * @returns {Promise<{results: script_v1.Schema$Deployment[], partialResults: boolean} | undefined>}
   * A promise that resolves to an object containing an array of deployment objects
   * and a flag indicating if results are partial, or undefined on error.
   * @throws {Error} If there's an API error or authentication/configuration issues.
   */
  async listDeployments() {
    debug('Listing deployments');
    assertAuthenticated(this.options);
    assertScriptConfigured(this.options);

    const scriptId = this.options.project.scriptId;
    const credentials = this.options.credentials;

    const script = google.script({version: 'v1', auth: credentials});
    try {
      return fetchWithPages(async (pageSize, pageToken) => {
        const requestOptions = {
          scriptId,
          pageSize,
          pageToken,
        };
        debug('Fetching deployments with request %O', requestOptions);
        const res = await script.projects.deployments.list(requestOptions);
        return {
          results: res.data.deployments ?? [],
          pageToken: res.data.nextPageToken ?? undefined,
        };
      });
    } catch (error) {
      handleApiError(error);
    }
  }

  /**
   * Creates a new deployment or updates an existing one for the Apps Script project.
   * If `versionNumber` is not provided, a new script version is created with the given `description`.
   * @param {string} [description=''] - Description for the new version (if created) or deployment.
   * @param {string} [deploymentId] - Optional ID of an existing deployment to update. If not provided, a new deployment is created.
   * @param {number} [versionNumber] - Optional specific script version number to deploy.
   * @returns {Promise<script_v1.Schema$Deployment>} A promise that resolves to the deployment object.
   * @throws {Error} If there's an API error or authentication/configuration issues.
   */
  async deploy(description = '', deploymentId?: string, versionNumber?: number): Promise<script_v1.Schema$Deployment> {
    debug('Deploying project: %s (%s)', description, versionNumber ?? 'HEAD');
    assertAuthenticated(this.options);
    assertScriptConfigured(this.options);

    // If no specific versionNumber is provided for deployment,
    // create a new version of the script with the given description.
    if (versionNumber === undefined) {
      versionNumber = await this.version(description);
    }

    const scriptId = this.options.project.scriptId;
    const credentials = this.options.credentials;

    const script = google.script({version: 'v1', auth: credentials});

    try {
      let deployment: script_v1.Schema$Deployment | undefined;
      // If no deploymentId is provided, create a new deployment.
      if (!deploymentId) {
        const requestOptions = {
          scriptId: scriptId, // The scriptId must be provided in the request body for create.
          requestBody: {
            description: description ?? '',
            versionNumber: versionNumber,
            manifestFileName: 'appsscript',
          },
        };
        debug('Creating deployment with request %O', requestOptions);
        const res = await script.projects.deployments.create(requestOptions);
        deployment = res.data;
      } else {
        // If a deploymentId is provided, update the existing deployment.
        const requestOptions = {
          scriptId: scriptId, // Path parameter for the scriptId.
          deploymentId: deploymentId, // Path parameter for the deploymentId to update.
          requestBody: {
            deploymentConfig: {
              description: description ?? '',
              versionNumber: versionNumber,
              scriptId: scriptId, // The scriptId also needs to be in the deploymentConfig.
              manifestFileName: 'appsscript',
            },
          },
        };
        debug('Updating existing deployment with request %O', requestOptions);
        const res = await script.projects.deployments.update(requestOptions);
        deployment = res.data;
      }
      return deployment; // Return the created or updated deployment object.
    } catch (error) {
      handleApiError(error);
    }
  }

  /**
   * Retrieves the entry points for a specific deployment of the Apps Script project.
   * Entry points define how the script can be executed (e.g., as a web app, API executable).
   * @param {string} deploymentId - The ID of the deployment.
   * @returns {Promise<script_v1.Schema$EntryPoint[] | undefined>} A promise that resolves to an array
   * of entry point objects, or undefined if an error occurs.
   * @throws {Error} If there's an API error or authentication/configuration issues.
   */
  async entryPoints(deploymentId: string) {
    assertAuthenticated(this.options);
    assertScriptConfigured(this.options);

    const scriptId = this.options.project.scriptId;
    const credentials = this.options.credentials;

    const script = google.script({version: 'v1', auth: credentials});
    try {
      const res = await script.projects.deployments.get({scriptId, deploymentId});
      const entryPoints = res.data?.entryPoints ?? [];
      return entryPoints;
    } catch (error) {
      handleApiError(error);
    }
  }

  /**
   * Deletes a specific deployment of the Apps Script project.
   * @param {string} deploymentId - The ID of the deployment to delete.
   * @returns {Promise<void>} A promise that resolves when the deployment is deleted.
   * @throws {Error} If there's an API error or authentication/configuration issues.
   */
  async undeploy(deploymentId: string): Promise<void> {
    debug('Deleting deployment %s', deploymentId);
    assertAuthenticated(this.options);
    assertScriptConfigured(this.options);

    const scriptId = this.options.project.scriptId;
    const credentials = this.options.credentials;

    const script = google.script({version: 'v1', auth: credentials});

    try {
      const requestOptions = {
        scriptId: scriptId,
        deploymentId,
      };
      debug('Deleting deployment with request %O', requestOptions);
      await script.projects.deployments.delete(requestOptions);
    } catch (error) {
      handleApiError(error);
    }
  }

  /**
   * Writes the current project settings (script ID, root directory, parent ID, project ID,
   * file extensions, push order, skip subdirectories) to the `.clasp.json` file.
   * @returns {Promise<void>} A promise that resolves when the settings are written.
   * @throws {Error} If the script is not configured or there's a file system error.
   */
  async updateSettings(): Promise<void> {
    debug('Updating settings');
    assertScriptConfigured(this.options);

    const srcDir = path.relative(this.options.files.projectRootDir, this.options.files.contentDir);
    const settings = {
      scriptId: this.options.project.scriptId,
      rootDir: srcDir,
      parentId: this.options.project.parentId,
      projectId: this.options.project.projectId,
      scriptExtensions: this.options.files.fileExtensions['SERVER_JS'],
      htmlExtensions: this.options.files.fileExtensions['HTML'],
      jsonExtensions: this.options.files.fileExtensions['JSON'],
      filePushOrder: [],
      skipSubdirectories: this.options.files.skipSubdirectories,
    };
    await fs.writeFile(this.options.configFilePath, JSON.stringify(settings, null, 2));
  }

  /**
   * Sets the Google Cloud Platform (GCP) project ID for the current Apps Script project
   * and updates the `.clasp.json` file.
   * @param {string | undefined} projectId - The GCP project ID to set.
   * @returns {Promise<void>} A promise that resolves when the project ID is set and settings are updated.
   * @throws {Error} If the script is not configured.
   */
  async setProjectId(projectId: string | undefined): Promise<void> {
    debug('Setting project ID %s in file %s', projectId, this.options.configFilePath);
    assertScriptConfigured(this.options);
    this.options.project.projectId = projectId;
    this.updateSettings();
  }

  /**
   * Checks if a script project is currently configured (i.e., if a script ID is set).
   * @returns {boolean} True if a script ID is set, false otherwise.
   */
  exists(): boolean {
    return this.options.project?.scriptId !== undefined;
  }

  /**
   * Reads and parses the `appsscript.json` manifest file from the project's content directory.
   * @returns {Promise<Manifest>} A promise that resolves to the parsed manifest object.
   * @throws {Error} If the script is not configured or the manifest file cannot be read/parsed.
   */
  async readManifest(): Promise<Manifest> {
    debug('Reading manifest');
    assertScriptConfigured(this.options);
    const manifestPath = path.join(this.options.files.contentDir, 'appsscript.json');
    debug('Manifest path is %s', manifestPath);
    const content = await fs.readFile(manifestPath);
    const manifest: Manifest = JSON.parse(content.toString());
    return manifest;
  }
}<|MERGE_RESOLUTION|>--- conflicted
+++ resolved
@@ -109,7 +109,6 @@
     }
   }
 
-<<<<<<< HEAD
   async trashScript(fileId: string): Promise<void> {
     debug('Deleting script %s', fileId);
     assertAuthenticated(this.options);
@@ -130,7 +129,6 @@
     }
   }
 
-=======
   /**
    * Creates a new Google Drive file (e.g., Sheet, Doc) and a bound Apps Script project for it.
    * @param {string} name - The title for the new Drive file and script project.
@@ -139,7 +137,6 @@
    * containing the script ID and the parent Drive file ID.
    * @throws {Error} If there's an API error or authentication issues.
    */
->>>>>>> 9c141469
   async createWithContainer(name: string, mimeType: string): Promise<{scriptId: string; parentId: string}> {
     debug('Creating container bound script %s (%s)', name, mimeType);
     assertAuthenticated(this.options);
