--- conflicted
+++ resolved
@@ -20,10 +20,7 @@
   hasDefaultOathSettings,
   hasLocalOathSettings,
   isLocalCreds,
-<<<<<<< HEAD
-=======
   loadManifest,
->>>>>>> 8b65ad79
   LOG,
   logError,
 } from './utils';
@@ -226,8 +223,6 @@
   } catch (err) {
     logError(null, ERROR.ACCESS_TOKEN + err);
   }
-<<<<<<< HEAD
-=======
 }
 
 /**
@@ -270,5 +265,4 @@
   } catch (err) {
     logError(null, ERROR.BAD_REQUEST(err.message));
   }
->>>>>>> 8b65ad79
 }