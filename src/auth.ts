--- conflicted
+++ resolved
@@ -12,11 +12,9 @@
 import { ClaspSettings, DOTFILE, ERROR, LOG, checkIfOnline, logError } from './utils';
 import open = require('opn');
 import readline = require('readline');
-<<<<<<< HEAD
 import { Discovery } from 'googleapis/build/src/apis/discovery/v1';
-=======
 import * as fs from 'fs';
->>>>>>> 69b8dd29
+
 
 // API settings
 // @see https://developers.google.com/oauthplayground/
@@ -42,23 +40,13 @@
 // Set client for all googleapis calls
 google.options({
   auth: oauth2Client,
-<<<<<<< HEAD
-}) as Logging;
-export const drive = google.drive({
-  version: 'v3',
-  auth: oauth2Client,
-}) as Drive;
-export const discovery = google.discovery({
-  version: 'v1',
-}) as Discovery;
-=======
 });
 
 // Google API clients
 export const script = google.script({version: 'v1'}) as Script;
 export const logger = google.logging({version: 'v2'}) as Logging;
 export const drive = google.drive({version: 'v3'}) as Drive;
->>>>>>> 69b8dd29
+export const discovery = google.discovery({version: 'v1'}) as Discovery;
 
 /**
  * Requests authorization to manage Apps Script projects.
