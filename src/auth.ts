--- conflicted
+++ resolved
@@ -323,35 +323,4 @@
 
     throw new ClaspError(`${ERROR.ACCESS_TOKEN}${error}`);
   }
-<<<<<<< HEAD
-};
-=======
-};
-
-// /**
-//  * Compare global OAuth client scopes against manifest and prompt user to
-//  * authorize if new scopes found (local OAuth credentials only).
-//  * @param {ClaspToken} rc OAuth client settings from rc file.
-//  */
-// // TODO: currently unused. Check relevancy
-// export async function checkOauthScopes(rc: ReadonlyDeep<ClaspToken>) {
-//   try {
-//     await checkIfOnline();
-//     await setOauthClientCredentials(rc);
-//     const {scopes} = await globalOAuth2Client.getTokenInfo(globalOAuth2Client.credentials.access_token as string);
-//     const {oauthScopes} = await readManifest();
-//     const newScopes = oauthScopes && oauthScopes.length > 1 ? oauthScopes.filter(x => !scopes.includes(x)) : [];
-//     if (newScopes.length === 0) return;
-//     console.log('New authorization scopes detected in manifest:\n', newScopes);
-//     const answers = await oauthScopesPrompt();
-
-//     if (answers.doAuth) {
-//       if (!rc.isLocalCreds) throw new ClaspError(ERROR.NO_LOCAL_CREDENTIALS);
-//       await authorize({useLocalhost: answers.localhost, scopes: newScopes});
-//     }
-//   } catch (error) {
-//     if (error instanceof ClaspError) throw error;
-//     throw new ClaspError(ERROR.BAD_REQUEST((error as {message: string}).message));
-//   }
-// }
->>>>>>> d633ca9f
+};