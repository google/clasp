--- conflicted
+++ resolved
@@ -262,15 +262,10 @@
     console.log(`Opening logs: ${url}`);
     open(url, {wait: false});
   }
-<<<<<<< HEAD
   const oauthSettings = await loadAPICredentials();
   spinner.setSpinnerTitle(
-    `${isLocalCreds(oauthSettings) ? LOG.LOCAL_CREDS : ''}Grabbing logs...`,
+    `${isLocalCreds(oauthSettings) ? LOG.LOCAL_CREDS : ''}${LOG.GRAB_LOGS}`,
   ).start();
-=======
-  await loadAPICredentials();
-  spinner.setSpinnerTitle(LOG.GRAB_LOGS).start();
->>>>>>> 078b9ea2
   logger.entries.list({
     resourceNames: [
       `projects/${projectId}`,
