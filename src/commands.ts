/**
 * Clasp command method bodies.
 */
import { readFileSync } from 'fs';
import chalk from 'chalk';
import * as commander from 'commander';
import * as del from 'del';
import * as pluralize from 'pluralize';
import { watchTree } from 'watch';
import { PUBLIC_ADVANCED_SERVICES } from './apis';
import {
  authorize,
  discovery,
  drive,
  getLocalScript,
  loadAPICredentials,
  logger,
  script,
  serviceUsage,
} from './auth';
import { DOT, DOTFILE, ProjectSettings } from './dotfile';
import { fetchProject, getProjectFiles, hasProject, pushFiles } from './files';
import {
  ERROR,
  LOG,
  PROJECT_MANIFEST_BASENAME,
  URL,
  checkIfOnline,
  getDefaultProjectName,
  getProjectId,
  getProjectSettings,
  getWebApplicationURL,
  hasOauthClientSettings,
  loadManifest,
  logError,
  manifestExists,
  saveProject,
  spinner,
  validateManifest,
} from './utils';
const ellipsize = require('ellipsize');
const open = require('opn');
const { prompt } = require('inquirer');
const padEnd = require('string.prototype.padend');

/**
 * Force downloads all Apps Script project files into the local filesystem.
 * @param cmd.version {number} The version number of the project to retrieve.
 *                             If not provided, the project's HEAD version is returned.
 */
export const pull = async (cmd: {
  versionNumber: number;
}) => {
  await checkIfOnline();
  const { scriptId, rootDir } = await getProjectSettings();
  if (scriptId) {
    spinner.setSpinnerTitle(LOG.PULLING);
    fetchProject(scriptId, rootDir, cmd.versionNumber);
  }
};

/**
 * Uploads all files into the script.google.com filesystem.
 * TODO: Only push when a non-ignored file is changed.
 * TODO: Only push the specific files that changed (rather than all files).
 * @param cmd.watch {boolean} If true, runs `clasp push` when any local file changes. Exit with ^C.
 */
export const push = async (cmd: {
  watch: boolean,
}) => {
  await checkIfOnline();
  await loadAPICredentials();
  await validateManifest();
  if (cmd.watch) {
    console.log(LOG.PUSH_WATCH);
    // @see https://www.npmjs.com/package/watch
    watchTree('.', (f, curr, prev) => {
      if (typeof f === 'string') { // The first watch doesn't give a string for some reason.
        console.log(`\n${LOG.PUSH_WATCH_UPDATED(f)}\n`);
      }
      console.log(LOG.PUSHING);
      pushFiles();
    });
  } else {
    spinner.setSpinnerTitle(LOG.PUSHING).start();
    pushFiles();
  }
};

/**
 * Outputs the help command.
 */
export const help = () => {
  commander.outputHelp();
  process.exit(0);
};

/**
 * Displays a default message when an unknown command is typed.
 * @param command {string} The command that was typed.
 */
export const defaultCmd = (command: string) => {
  logError(null, ERROR.COMMAND_DNE(command));
};

/**
 * Creates a new Apps Script project.
 * @param cmd.type {string} The type of the Apps Script project.
 * @param cmd.title {string} The title of the Apps Script project's file
 * @param cmd.parentId {string} The Drive ID of the G Suite doc this script is bound to.
 * @param cmd.rootDir {string} Specifies the local directory in which clasp will store your project files.
 *                    If not specified, clasp will default to the current directory.
 */
export const create = async (cmd: {
  type: string,
  title: string,
  parentId: string
  rootDir: string,
}) => {
  await checkIfOnline();
  if (hasProject()) return logError(null, ERROR.FOLDER_EXISTS);
  await loadAPICredentials();
  let { title } = cmd;
  const { parentId } = cmd;
  if (!title) {
    const answers = await prompt([{
      type: 'input',
      name: 'title',
      message: 'Give a script title:',
      default: getDefaultProjectName(),
    }]);
    title = answers.title;
  }
  spinner.setSpinnerTitle(LOG.CREATE_PROJECT_START(title)).start();
  try {
    const { scriptId } = await getProjectSettings(true);
    if (scriptId) {
      logError(null, ERROR.NO_NESTED_PROJECTS);
      process.exit(1);
    }
  } catch (err) { // no scriptId (because project doesn't exist)
    // console.log(err);
  }
  // https://developers.google.com/drive/api/v3/mime-types
  const res = await script.projects.create({
    requestBody: {
      title,
      parentId,
    },
  });
  spinner.stop(true);
  if (res.status !== 200) {
    if (parentId) {
      console.log(res.statusText, ERROR.CREATE_WITH_PARENT);
    }
    logError(res.statusText, ERROR.CREATE);
  } else {
    const createdScriptId = res.data.scriptId || '';
    console.log(LOG.CREATE_PROJECT_FINISH(createdScriptId));
    const rootDir = cmd.rootDir;
    saveProject(createdScriptId, rootDir);
    if (!manifestExists()) {
      fetchProject(createdScriptId, rootDir); // fetches appsscript.json, o.w. `push` breaks
    }
  }
};

/**
 * Fetches an Apps Script project.
 * Prompts the user if no script ID is provided.
 * @param scriptId {string} The Apps Script project ID to fetch.
 * @param versionNumber {string} An optional version to pull the script from.
 */
export const clone = async (scriptId: string, versionNumber?: number) => {
  await checkIfOnline();
  if (hasProject()) return logError(null, ERROR.FOLDER_EXISTS);
  if (!scriptId) {
    await loadAPICredentials();
    const list = await drive.files.list({
      // pageSize: 10,
      // fields: 'files(id, name)',
      orderBy: 'modifiedByMeTime desc',
      q: 'mimeType="application/vnd.google-apps.script"',
    });
    const data = list.data;
    if (!data) return logError(list.statusText, 'Unable to use the Drive API.');
    const files = data.files;
    if (!files || !files.length) return console.log(LOG.FINDING_SCRIPTS_DNE);
    const fileIds = files.map((file: any) => {
      return {
        name: `${padEnd(file.name, 20)} – ${LOG.SCRIPT_LINK(file.id)}`,
        value: file.id,
      };
    });
    const answers = await prompt([{
      type: 'list',
      name: 'scriptId',
      message: 'Clone which script? ',
      choices: fileIds,
      pageSize: 30,
    }]);
    scriptId = answers.scriptId;
  } else {
    // We have a scriptId or URL
    // If we passed a URL, extract the scriptId from that. For example:
    // https://script.google.com/a/DOMAIN/d/1Ng7bNZ1K95wNi2H7IUwZzM68FL6ffxQhyc_ByV42zpS6qAFX8pFsWu2I/edit
    if (scriptId.length !== 57) { // 57 is the magic number
      const ids = scriptId.split('/').filter((s) => {
        return s.length === 57;
      });
      if (ids.length) {
        scriptId = ids[0];
      }
<<<<<<< HEAD
    } else {
      // We have a scriptId or URL
      // If we passed a URL, extract the scriptId from that.
      // e.g. https://script.google.com/a/DOMAIN/d/{ID}/edit
      if (scriptId.length !== 57) { // 57 is the magic number
        const ids = scriptId.split('/').filter((s) => {
          return s.length === 57;
        });
        if (ids.length) {
          scriptId = ids[0];
        }
      }
      spinner.setSpinnerTitle(LOG.CLONING);
      saveProject(scriptId);
      fetchProject(scriptId, '', versionNumber);
=======
>>>>>>> b867738b
    }
  }
  spinner.setSpinnerTitle(LOG.CLONING);
  saveProject(scriptId);
  fetchProject(scriptId, '', versionNumber);
};

/**
 * Logs the user in. Saves the client credentials to an either local or global rc file.
 * @param {object} options The login options.
 * @param {boolean?} options.localhost If true, authorizes without a HTTP server.
 * @param {string?} options.creds The location of credentials file.
 */
export const login = async (options: {
  localhost?: boolean,
  creds?: string,
}) => {
  // Local vs global checks
  const isLocalLogin = !!options.creds;
  const loggedInLocal = hasOauthClientSettings(true);
  const loggedInGlobal = hasOauthClientSettings(false);
  if (isLocalLogin && loggedInLocal) console.warn(ERROR.LOGGED_IN_LOCAL);
  if (!isLocalLogin && loggedInGlobal) console.warn(ERROR.LOGGED_IN_GLOBAL);
  console.log(LOG.LOGIN(isLocalLogin));
  await checkIfOnline();

  // Localhost check
  const useLocalhost = !!options.localhost;

  // Using own credentials.
  if (options.creds) {
    // First read the manifest to detect any additional scopes in "oauthScopes" fields.
    // In the script.google.com UI, these are found under File > Project Properties > Scopes
    const { oauthScopes } = await loadManifest();

    // Read credentials file.
    const credsFile = readFileSync(options.creds, 'utf8');
    const credentials = JSON.parse(credsFile);
    await authorize({
      useLocalhost,
      creds: credentials,
      additionalScopes: oauthScopes,
    });
  } else {
    // Not using own credentials
    await authorize({
      useLocalhost,
    });
  }
  process.exit(0); // gracefully exit after successful login
};

/**
 * Logs out the user by deleting credentials.
 */
export const logout = () => {
  if (hasOauthClientSettings(true)) del(DOT.RC.ABSOLUTE_LOCAL_PATH, { force: true });
  // del doesn't work with a relative path (~)
  if (hasOauthClientSettings()) del(DOT.RC.ABSOLUTE_PATH, { force: true });
};

/**
 * Prints StackDriver logs from this Apps Script project.
 * @param cmd.json {boolean} If true, the command will output logs as json.
 * @param cmd.open {boolean} If true, the command will open the StackDriver logs website.
 * @param cmd.setup {boolean} If true, the command will help you setup logs.
 * @param cmd.watch {boolean} If true, the command will watch for logs and print them. Exit with ^C.
 */
export const logs = async (cmd: {
  json: boolean,
  open: boolean
  setup: boolean,
  watch: boolean,
}) => {
  await checkIfOnline();
  /**
   * This object holds all log IDs that have been printed to the user.
   * This prevents log entries from being printed multiple times.
   * StackDriver isn't super reliable, so it's easier to get generous chunk of logs and filter them
   * rather than filter server-side.
   * @see logs.data.entries[0].insertId
   */
  const logEntryCache: { [key: string]: boolean } = {};

  /**
   * Prints log entries
   * @param entries {any[]} StackDriver log entries.
   */
  function printLogs(entries: any[] = []) {
    entries = entries.reverse(); // print in syslog ascending order
    for (let i = 0; i < 50 && entries ? i < entries.length : i < 0; ++i) {
      const { severity, timestamp, resource, textPayload, protoPayload, jsonPayload, insertId } = entries[i];
      let functionName = resource.labels.function_name;
      functionName = functionName ? padEnd(functionName, 15) : ERROR.NO_FUNCTION_NAME;
      let payloadData: any = '';
      if (cmd.json) {
        payloadData = JSON.stringify(entries[i], null, 2);
      } else {
        const data: any = {
          textPayload,
          // chokes on unmatched json payloads
          // jsonPayload: jsonPayload ? jsonPayload.fields.message.stringValue : '',
          jsonPayload: jsonPayload ? JSON.stringify(jsonPayload).substr(0, 255) : '',
          protoPayload,
        };
        payloadData = data.textPayload || data.jsonPayload || data.protoPayload || ERROR.PAYLOAD_UNKNOWN;
        if (payloadData && payloadData['@type'] === 'type.googleapis.com/google.cloud.audit.AuditLog') {
          payloadData = LOG.STACKDRIVER_SETUP;
          functionName = padEnd(protoPayload.methodName, 15);
        }
        if (payloadData && typeof (payloadData) === 'string') {
          payloadData = padEnd(payloadData, 20);
        }
      }
      const coloredStringMap: any = {
        ERROR: chalk.red(severity),
        INFO: chalk.cyan(severity),
        DEBUG: chalk.green(severity), // includes timeEnd
        NOTICE: chalk.magenta(severity),
        WARNING: chalk.yellow(severity),
      };
      let coloredSeverity: string = coloredStringMap[severity] || severity;
      coloredSeverity = padEnd(String(coloredSeverity), 20);
      // If we haven't logged this entry before, log it and mark the cache.
      if (!logEntryCache[insertId]) {
        console.log(`${coloredSeverity} ${timestamp} ${functionName} ${payloadData}`);
        logEntryCache[insertId] = true;
      }
    }
  }
  async function setupLogs(projectId?: string): Promise<string> {
    const promise = new Promise<string>((resolve, reject) => {
      getProjectSettings().then((projectSettings) => {
        console.log(`Open this link: ${LOG.SCRIPT_LINK(projectSettings.scriptId)}\n`);
        console.log(`Go to *Resource > Cloud Platform Project...* and copy your projectId
(including "project-id-")\n`);
        prompt([{
          type: 'input',
          name: 'projectId',
          message: 'What is your GCP projectId?',
        }]).then((answers: any) => {
          projectId = answers.projectId;
          const dotfile = DOTFILE.PROJECT();
          if (!dotfile) return reject(logError(null, ERROR.SETTINGS_DNE));
          dotfile.read().then((settings: ProjectSettings) => {
            if (!settings.scriptId) logError(ERROR.SCRIPT_ID_DNE);
            dotfile.write(Object.assign(settings, { projectId }));
            resolve(projectId);
          }).catch((err: object) => {
            reject(logError(err));
          });
        }).catch((err: any) => {
          reject(console.log(err));
        });
      });
    });
    promise.catch(err => {
      logError(err);
      spinner.stop(true);
    });
    return promise;
  }
  // Get project settings.
  let { projectId } = await getProjectSettings();
  projectId = cmd.setup ? await setupLogs() : projectId;
  if (!projectId) {
    console.log(LOG.NO_GCLOUD_PROJECT);
    projectId = await setupLogs();
    console.log(LOG.LOGS_SETUP);
  }
  // If we're opening the logs, get the URL, open, then quit.
  if (cmd.open) {
    const url = URL.LOGS(projectId);
    console.log(`Opening logs: ${url}`);
    return open(url, { wait: false });
  }

  /**
   * Fetches the logs and prints the to the user.
   * @param startDate {Date?} Get logs from this date to now.
   */
  async function fetchAndPrintLogs(startDate?: Date) {
    spinner.setSpinnerTitle(
      `${oauthSettings.isLocalCreds ? LOG.LOCAL_CREDS : ''}${LOG.GRAB_LOGS}`,
    ).start();
    // Create a time filter (timestamp >= "2016-11-29T23:00:00Z")
    // https://cloud.google.com/logging/docs/view/advanced-filters#search-by-time
    let filter = '';
    if (startDate) {
      filter = `timestamp >= "${startDate.toISOString()}"`;
    }
    const logs = await logger.entries.list({
      requestBody: {
        resourceNames: [
          `projects/${projectId}`,
        ],
        filter,
        orderBy: 'timestamp desc',
      },
    });

    // We have an API response. Now, check the API response status.
    spinner.stop(true);
    console.log(filter);
    if (logs.status !== 200) {
      switch (logs.status) {
        case 401:
          logError(null, oauthSettings.isLocalCreds ?
            ERROR.UNAUTHENTICATED_LOCAL :
            ERROR.UNAUTHENTICATED);
        case 403:
          logError(null, oauthSettings.isLocalCreds ?
            ERROR.PERMISSION_DENIED_LOCAL :
            ERROR.PERMISSION_DENIED);
        default:
          logError(null, `(${logs.status}) Error: ${logs.statusText}`);
      }
    } else {
      printLogs(logs.data.entries);
    }
  }

  // Otherwise, if not opening StackDriver, load StackDriver logs.
  const oauthSettings = await loadAPICredentials();
  if (cmd.watch) {
    const POLL_INTERVAL = 6000; // 6s
    setInterval(() => {
      const startDate = new Date();
      startDate.setSeconds(startDate.getSeconds() - (10 * POLL_INTERVAL / 1000));
      fetchAndPrintLogs(startDate);
    }, POLL_INTERVAL);
  } else {
    fetchAndPrintLogs();
  }
};

/**
 * Executes an Apps Script function. Requires clasp login --creds.
 * @param functionName {string} The function name within the Apps Script project.
 * @param cmd.nondev {boolean} If we want to run the last deployed version vs the latest code.
 * @see https://developers.google.com/apps-script/api/how-tos/execute
 * @requires `clasp login --creds` to be run beforehand.
 */
export const run = async (functionName: string, cmd: { nondev: boolean }) => {
  await checkIfOnline();
  await loadAPICredentials();
  const localScript = await getLocalScript();
  const { scriptId } = await getProjectSettings(true);

  const devMode = !cmd.nondev; // default true
  try {
    spinner.setSpinnerTitle(`Running function: ${functionName}`).start();
    const res = await localScript.scripts.run({
      scriptId,
      requestBody: {
        function: functionName,
        devMode,
      },
    });
    spinner.stop(true);
    if (!res || !res.data.done) {
      logError(null, ERROR.RUN_NODATA);
      process.exit(0); // exit gracefully in case localhost server spun up for authorize
    }
<<<<<<< HEAD
  } catch (err) {
=======
    const data = res.data;
    // @see https://developers.google.com/apps-script/api/reference/rest/v1/scripts/run#response-body
    if (data.response) {
      if (data.response.result) {
        console.log(data.response.result);
      } else {
        console.log(chalk.red('No response.'));
      }
    } else if (data.error && data.error.details) {
      // @see https://developers.google.com/apps-script/api/reference/rest/v1/scripts/run#Status
      console.error(`${chalk.red('Exception:')}`,
        data.error.details[0].errorType,
        data.error.details[0].errorMessage,
        data.error.details[0].scriptStackTraceElements || []);
    }
  } catch(err) {
>>>>>>> b867738b
    spinner.stop(true);
    console.log(err);
    if (err) { // TODO move these to logError when stable?
      switch (err.code) {
        case 401:
          logError(null, ERROR.UNAUTHENTICATED_LOCAL);
        case 403:
          logError(null, ERROR.PERMISSION_DENIED_LOCAL);
        case 404:
          logError(null, ERROR.EXECUTE_ENTITY_NOT_FOUND);
        default:
          logError(null, `(${err.code}) Error: ${err.message}`);
      }
    }
  }
};

/**
 * Deploys an Apps Script project.
 * @param cmd.versionNumber {string} The project version to deploy at.
 * @param cmd.desc {string} The deployment description.
 * @param cmd.deploymentId  {string} The deployment ID to redeploy.
 */
export const deploy = async (cmd: {
  versionNumber: number,
  description: string,
  deploymentId: string,
}) => {
  await checkIfOnline();
  await loadAPICredentials();
  const { scriptId } = await getProjectSettings();
  if (!scriptId) return;
  spinner.setSpinnerTitle(LOG.DEPLOYMENT_START(scriptId)).start();
  let { versionNumber } = cmd;
  const { description='', deploymentId } = cmd;

  // if no version, create a new version
  if (!versionNumber){
    const version = await script.projects.versions.create({
      scriptId,
      requestBody: {
        description,
      },
    });
    spinner.stop(true);
    if (version.status !== 200) {
      return logError(null, ERROR.ONE_DEPLOYMENT_CREATE);
    }
    versionNumber = version.data.versionNumber || 0;
    console.log(LOG.VERSION_CREATED(versionNumber));
  }

  spinner.setSpinnerTitle(LOG.DEPLOYMENT_CREATE);
  let deployments;
  if (!deploymentId) { // if no deploymentId, create a new deployment
    deployments = await script.projects.deployments.create({
      scriptId,
      requestBody: {
        versionNumber,
        manifestFileName: PROJECT_MANIFEST_BASENAME,
        description,
      },
    });
  } else { // elseif, update deployment
    deployments = await script.projects.deployments.update({
      scriptId,
      deploymentId,
      requestBody: {
        deploymentConfig: {
          versionNumber,
          manifestFileName: PROJECT_MANIFEST_BASENAME,
          description,
        },
      },
    });
  }
  spinner.stop(true);
  if (deployments.status !== 200) {
    logError(null, ERROR.DEPLOYMENT_COUNT);
  } else {
    console.log(`- ${deployments.data.deploymentId} @${versionNumber}.`);
  }
};

/**
 * Removes a deployment from the Apps Script project.
 * @param deploymentId {string} The deployment's ID
 */
export const undeploy = async (deploymentId: string) => {
  await checkIfOnline();
  await loadAPICredentials();
  const { scriptId } = await getProjectSettings();
  if (!scriptId) return;
  if(!deploymentId){
    const deploymentsList = await script.projects.deployments.list({
      scriptId,
    });
    if (deploymentsList.status !== 200) {
      return logError(deploymentsList.statusText);
    }
    const deployments = deploymentsList.data.deployments || [];
    if (!deployments.length) {
      logError(null, ERROR.SCRIPT_ID_INCORRECT(scriptId));
    }
    if(deployments.length <= 1) { // @HEAD (Read-only deployments) may not be deleted.
      logError(null, ERROR.NO_VERSIONED_DEPLOYMENTS);
    }
    deploymentId = deployments[deployments.length - 1].deploymentId || '';
  }
  spinner.setSpinnerTitle(LOG.UNDEPLOYMENT_START(deploymentId)).start();
  const deployment = await script.projects.deployments.delete({
    scriptId,
    deploymentId,
  });
  spinner.stop(true);
  if (deployment.status !== 200) {
    return logError(null, ERROR.READ_ONLY_DELETE);
  } else {
    console.log(LOG.UNDEPLOYMENT_FINISH(deploymentId));
  }
};

/**
 * Lists a user's Apps Script projects using Google Drive.
 */
export const list = async () => {
  await checkIfOnline();
  await loadAPICredentials();
  spinner.setSpinnerTitle(LOG.FINDING_SCRIPTS).start();
  const filesList = await drive.files.list({
    pageSize: 50,
    // fields isn't currently supported
    // https://github.com/googleapis/google-api-nodejs-client/issues/1374
    // fields: 'nextPageToken, files(id, name)',
    q: 'mimeType="application/vnd.google-apps.script"',
  });
  spinner.stop(true);
  if (filesList.status !== 200) {
    return logError(null, ERROR.DRIVE);
  }
  const files = filesList.data.files || [];
  if (files.length) {
    return console.log(LOG.FINDING_SCRIPTS_DNE);
  }
  const NAME_PAD_SIZE = 20;
  files.map((file: any) => {
    console.log(`${padEnd(ellipsize(file.name, NAME_PAD_SIZE), NAME_PAD_SIZE)} – ${URL.SCRIPT(file.id)}`);
  });
};

/**
 * Redeploys an Apps Script deployment.
 * @param deploymentId {string} The deployment ID to redeploy.
 * @param version {string} The version to redeploy at.
 * @param description {string} A description of the redeployment.
 */
export const redeploy = async (deploymentId: string, version: string, description: string) => {
  await checkIfOnline();
  await loadAPICredentials();
  const { scriptId } = await getProjectSettings();
  if(!deploymentId){
    spinner.setSpinnerTitle(LOG.DEPLOYMENT_LIST(scriptId)).start();
    const deploymentsList = await script.projects.deployments.list({
      scriptId,
    });
    spinner.stop(true);
    if (deploymentsList.status !== 200) {
      return logError(deploymentsList.statusText);
    }
    const deployments = deploymentsList.data.deployments || [];
    if (!deployments.length) {
      return logError(null, ERROR.SCRIPT_ID_INCORRECT(scriptId));
    }
    const choices = deployments
      .filter((deployment: any) => deployment.deploymentConfig.versionNumber !== undefined)
      .sort((d1: any, d2: any) => d1.updateTime.localeCompare(d2.updateTime))
      .map((deployment: any) => {
        const DESC_PAD_SIZE = 30;
        const id = deployment.deploymentId;
        const description = deployment.deploymentConfig.description;
        const versionNumber = deployment.deploymentConfig.versionNumber;
        return {
          name: `@${padEnd(versionNumber || 'HEAD', 4)} - ${id} - ${description || ''}`,
          value: deployment,
        };
      });
    const answers = await prompt([{
      type: 'list',
      name: 'deployment',
      message: 'Redeploy which deployment? ',
      choices,
    }]);
    deploymentId = answers.deployment.deploymentId;
  }
  if(!version){
    spinner.setSpinnerTitle('Grabbing versions...').start();
    const { scriptId } = await getProjectSettings();
    const versions = await script.projects.versions.list({
      scriptId,
      pageSize: 500,
    });
    spinner.stop(true);
    if (versions.status !== 200) {
      return logError(versions.statusText);
    }
    const data = versions.data;
    if ( !(data && data.versions && data.versions.length) ) {
      return logError(null, LOG.DEPLOYMENT_DNE);
    }
    const numVersions = data.versions.length;
    console.log(LOG.VERSION_NUM(numVersions));
    const choices =  data.versions.reverse().map((version: any) => {
      return {
        name: LOG.VERSION_DESCRIPTION(version),
        value: version,
      };
    });
    const answers = await prompt([{
      type: 'list',
      name: 'version',
      message: 'Redeploy which version? ',
      choices,
    }]);
    version = answers.version.versionNumber;
  }
  if(!description){
    const answers = await prompt([{
      type: 'input',
      name: 'description',
      message: 'Give a description:',
      default: '',
    }]);
    description = answers.description;
  }
  const deployments = await script.projects.deployments.update({
    scriptId,
    deploymentId,
    requestBody: {
      deploymentConfig: {
        versionNumber: +version,
        manifestFileName: PROJECT_MANIFEST_BASENAME,
        description,
      },
    },
  });
  spinner.stop(true);
  if (deployments.status !== 200) {
    return logError(null, deployments.statusText); // TODO prettier error
  }
  console.log(LOG.REDEPLOY_END);
};

/**
 * Lists a script's deployments.
 */
export const deployments = async () => {
  await checkIfOnline();
  await loadAPICredentials();
  const { scriptId } = await getProjectSettings();
  if (!scriptId) return;
  spinner.setSpinnerTitle(LOG.DEPLOYMENT_LIST(scriptId)).start();
  const deployments = await script.projects.deployments.list({
    scriptId,
  });
  spinner.stop(true);
  if (deployments.status !== 200) {
    return logError(deployments.statusText);
  }
  const deploymentsList = deployments.data.deployments || [];
  const numDeployments = deploymentsList.length;
  const deploymentWord = pluralize('Deployment', numDeployments);
  console.log(`${numDeployments} ${deploymentWord}.`);
  deploymentsList.map(({ deploymentId, deploymentConfig }: any) => {
    const versionString = !!deploymentConfig.versionNumber ?
      `@${deploymentConfig.versionNumber}` : '@HEAD';
    const description = deploymentConfig.description ?
      '- ' + deploymentConfig.description : '';
    console.log(`- ${deploymentId} ${versionString} ${description}`);
  });
};

/**
 * Lists versions of an Apps Script project.
 */
export const versions = async () => {
  await checkIfOnline();
  await loadAPICredentials();
  spinner.setSpinnerTitle('Grabbing versions...').start();
  const { scriptId } = await getProjectSettings();
  const versions = await script.projects.versions.list({
    scriptId,
    pageSize: 500,
  });
  spinner.stop(true);
  if (versions.status !== 200) {
    return logError(versions.statusText);
  }
  const data = versions.data;
  if (!data || !data.versions || !data.versions.length) {
    return logError(null, LOG.DEPLOYMENT_DNE);
  }
  const numVersions = data.versions.length;
  console.log(LOG.VERSION_NUM(numVersions));
  data.versions.reverse().map((version: any) => {
    console.log(LOG.VERSION_DESCRIPTION(version));
  });
};

/**
 * Creates a new version of an Apps Script project.
 */
export const version = async (description: string) => {
  await checkIfOnline();
  await loadAPICredentials();
  const { scriptId } = await getProjectSettings();
  if(!description){
    const answers = await prompt([{
      type: 'input',
      name: 'description',
      message: 'Give a description:',
      default: '',
    }]);
    description = answers.description;
  }
  spinner.setSpinnerTitle(LOG.VERSION_CREATE).start();
  const versions = await script.projects.versions.create({
    scriptId,
    requestBody: {
      description,
    },
  });
  spinner.stop(true);
  if (versions.status !== 200) {
    return logError(versions.statusText);
  }
  console.log(LOG.VERSION_CREATED(versions.data.versionNumber || -1));
};

/**
 * Displays the status of which Apps Script files are ignored from .claspignore
 * @param cmd.json {boolean} Displays the status in json format.
 */
export const status = async (cmd: { json: boolean }) => {
  await checkIfOnline();
  await validateManifest();
  const { scriptId, rootDir } = await getProjectSettings();
  if (!scriptId) return;
  getProjectFiles(rootDir, (err, projectFiles) => {
    if (err) return console.log(err);
    if (projectFiles) {
      const [filesToPush, untrackedFiles] = projectFiles;
      if (cmd.json) {
        console.log(JSON.stringify({ filesToPush, untrackedFiles }));
      } else {
        console.log(LOG.STATUS_PUSH);
        filesToPush.forEach((file) => console.log(`└─ ${file}`));
        console.log(); // Separate Ignored files list.
        console.log(LOG.STATUS_IGNORE);
        untrackedFiles.forEach((file) => console.log(`└─ ${file}`));
      }
    }
  });
};

/**
 * Opens an Apps Script project's script.google.com editor.
 * @param scriptId {string} The Apps Script project to open.
 * @param cmd.open {boolean} If true, the command will open the webapps URL.
 */
export const openCmd = async (scriptId: any, cmd: { webapp: boolean }) => {
  await checkIfOnline();
  if (!scriptId) scriptId = (await getProjectSettings()).scriptId;
  if (scriptId.length < 30) {
    return logError(null, ERROR.SCRIPT_ID_INCORRECT(scriptId));
  }
  // If we're not a web app, open the script URL.
  if (!cmd.webapp) {
    console.log(LOG.OPEN_PROJECT(scriptId));
    return open(URL.SCRIPT(scriptId), { wait: false });
  }
  // Otherwise, open the latest deployment.
  await loadAPICredentials();
  const deploymentsList = await script.projects.deployments.list({
    scriptId,
  });
  if (deploymentsList.status !== 200) {
    return logError(deploymentsList.statusText);
  }
  const deployments = deploymentsList.data.deployments || [];
  if (!deployments.length) {
    logError(null, ERROR.SCRIPT_ID_INCORRECT(scriptId));
  }
  const choices = deployments
    .sort((d1: any, d2: any) => d1.updateTime.localeCompare(d2.updateTime))
    .map((deployment: any) => {
      const DESC_PAD_SIZE = 30;
      const id = deployment.deploymentId;
      const description = deployment.deploymentConfig.description;
      const versionNumber = deployment.deploymentConfig.versionNumber;
      return {
        name: padEnd(ellipsize(description || '', DESC_PAD_SIZE), DESC_PAD_SIZE)
          + `@${padEnd(versionNumber || 'HEAD', 4)} - ${id}`,
        value: deployment,
      };
    });
  const answers = await prompt([{
    type: 'list',
    name: 'deployment',
    message: 'Open which deployment?',
    choices,
  }]);
  console.log(LOG.OPEN_WEBAPP(answers.deployment.deploymentId));
  open(getWebApplicationURL(answers.deployment), { wait: false });
};

/**
 * Acts as a router to apis subcommands
 * Calls functions for list, enable, or disable
 * Otherwise returns an error of command not supported
 */
export const apis = async () => {
  await loadAPICredentials();
  const subcommand: string = process.argv[3]; // clasp apis list => "list"
  const serviceName = process.argv[4]; // clasp apis enable drive => "drive"
  const getProjectIdAndServiceURL = async () => {
    if (!serviceName) {
      logError(null, 'An API name is required. Try sheets');
    }
    const serviceURL = `${serviceName}.googleapis.com`; // i.e. sheets.googleapis.com
    const projectId = await getProjectId(); // will prompt user to set up if required
    if (!projectId) throw logError(null, ERROR.NO_GCLOUD_PROJECT);
    return [projectId, serviceURL];
  };

  const enableOrDisableAPI = async (enable: boolean) => {
    const [projectId, serviceURL] = await getProjectIdAndServiceURL();
    const name = `projects/${projectId}/services/${serviceURL}`;
    try {
      if (enable) {
        await serviceUsage.services.enable({name});
      } else {
        await serviceUsage.services.disable({name});
      }
      console.log(`${enable ? 'Enable' : 'Disable'}d ${serviceName}.`);
    } catch (e) {
        // If given non-existent API (like fakeAPI, it throws 403 permission denied)
        // We will log this for the user instead:
        logError(null, ERROR.NO_API(enable, serviceName));
    }
  };

  // The apis subcommands.
  const command: { [key: string]: Function } = {
    enable: async () => {
      enableOrDisableAPI(true);
    },
    disable: async () => {
      enableOrDisableAPI(false);
    },
    list: async () => {
      await checkIfOnline();
      /**
       * List currently enabled APIs.
       */
      console.log('\n# Currently enabled APIs:');
      const projectId = await getProjectId(); // will prompt user to set up if required
      const MAX_PAGE_SIZE = 200; // This is the max page size according to the docs.
      const list = await serviceUsage.services.list({
        parent: `projects/${projectId}`,
        filter: 'state:ENABLED',
        pageSize: MAX_PAGE_SIZE,
      });
      const serviceList = list.data.services || [];
      if (serviceList.length >= MAX_PAGE_SIZE) {
        console.log('Uh oh. It looks like Grant did not add pagination. Please create a bug.');
      }

      // Filter out the disabled ones. Print the enabled ones.
      const enabledAPIs = serviceList.filter((service) => {
        return service.state === 'ENABLED';
      });
      for (const enabledAPI of enabledAPIs) {
        if (enabledAPI.config && enabledAPI.config.documentation) {
          const name = enabledAPI.config.name || 'Unknown name.';
          console.log(`${name.substr(0, name.indexOf('.'))} - ${enabledAPI.config.documentation.summary}`);
        }
      }

      /**
       * List available APIs.
       */
      console.log('\n# List of available APIs:');
      const { data } = await discovery.apis.list({
        preferred: true,
      });
      const services = data.items || [];
      // Only get the public service IDs
      const PUBLIC_ADVANCED_SERVICE_IDS = PUBLIC_ADVANCED_SERVICES.map(
        (advancedService) => advancedService.serviceId);

      // Merge discovery data with public services data.
      const publicServices = [];
      for (const publicServiceId of PUBLIC_ADVANCED_SERVICE_IDS) {
        const service: any = services.find(s => s.name === publicServiceId);
        // for some reason 'youtubePartner' is not in the api list.
        if (service && service.id && service.description) {
          publicServices.push(service);
        }
      }

      // Sort the services based on id
      publicServices.sort((a: any, b: any) => {
        if (a.id < b.id) return -1;
        if (a.id > b.id) return 1;
        return 0;
      });

      // Format the list
      for (const api of publicServices) {
        console.log(`${padEnd(api.name, 25)} - ${padEnd(api.description, 60)}`);
      }
    },
    undefined: () => {
      command.list();

      console.log(`# Try these commands:
- clasp apis list
- clasp apis enable slides
- clasp apis disable slides`);
    },
  };
  if (command[subcommand]) {
    command[subcommand]();
  } else {
    logError(null, ERROR.COMMAND_DNE('apis ' + subcommand));
  }
};

/**
 * Gets or sets a setting in .clasp.json
 * @param {keyof ProjectSettings} settingKey The key to set
 * @param {string?} settingValue Optional value to set the key to
 */
export const setting = async (settingKey: keyof ProjectSettings, settingValue?: string) => {
  // Make a new spinner piped to stdErr so we don't interfere with output
  if (!settingValue) {
    // Display current values
    const currentSettings = await getProjectSettings();

    if (settingKey in currentSettings) {
      let keyValue = currentSettings[settingKey];
      if (Array.isArray(keyValue)) {
        keyValue = keyValue.toString();
      } else if (typeof keyValue !== 'string') {
        keyValue = '';
      }
      // We don't use console.log as it automatically adds a new line
      // Which interfers with storing the value
      process.stdout.write(keyValue);
    } else {
      logError(null, `Unknown key "${settingKey}"`);
    }
  } else {
    // Set specified key to the specified value
    if (settingKey !== 'scriptId' && settingKey !== 'rootDir') {
      logError(null, `Setting "${settingKey}" is unsupported`);
    }

    try {
      const currentSettings = await getProjectSettings();
      const currentValue = (settingKey in currentSettings) ? currentSettings[settingKey] : '';
      const scriptId = (settingKey === 'scriptId') ? settingValue : currentSettings.scriptId;
      const rootDir = (settingKey === 'rootDir') ? settingValue : currentSettings.rootDir;
      await saveProject(scriptId, rootDir);
      console.log(`\nUpdated "${settingKey}": "${currentValue}" -> "${settingValue}"`);
    } catch (e) {
      logError(null, 'Unable to update .clasp.json');
    }
  }
};<|MERGE_RESOLUTION|>--- conflicted
+++ resolved
@@ -211,7 +211,6 @@
       if (ids.length) {
         scriptId = ids[0];
       }
-<<<<<<< HEAD
     } else {
       // We have a scriptId or URL
       // If we passed a URL, extract the scriptId from that.
@@ -227,8 +226,6 @@
       spinner.setSpinnerTitle(LOG.CLONING);
       saveProject(scriptId);
       fetchProject(scriptId, '', versionNumber);
-=======
->>>>>>> b867738b
     }
   }
   spinner.setSpinnerTitle(LOG.CLONING);
@@ -493,9 +490,6 @@
       logError(null, ERROR.RUN_NODATA);
       process.exit(0); // exit gracefully in case localhost server spun up for authorize
     }
-<<<<<<< HEAD
-  } catch (err) {
-=======
     const data = res.data;
     // @see https://developers.google.com/apps-script/api/reference/rest/v1/scripts/run#response-body
     if (data.response) {
@@ -512,7 +506,6 @@
         data.error.details[0].scriptStackTraceElements || []);
     }
   } catch(err) {
->>>>>>> b867738b
     spinner.stop(true);
     console.log(err);
     if (err) { // TODO move these to logError when stable?
