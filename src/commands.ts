--- conflicted
+++ resolved
@@ -21,13 +21,8 @@
   script,
   serviceUsage,
 } from './auth';
-<<<<<<< HEAD
 import { DOT, DOTFILE, ProjectSettings } from './dotfile';
 import { fetchProject, hasProject, pushFiles, writeProjectFiles } from './files';
-=======
-import { DOTFILE, ProjectSettings } from './dotfile';
-import { fetchProject, getProjectFiles, hasProject, pushFiles, writeProjectFiles } from './files';
->>>>>>> a394e16f
 import {
   addScopeToManifest,
   isValidManifest,
