import chalk from 'chalk';
import { Spinner } from 'cli-spinner';
import fs from 'fs-extra';
import { script_v1 } from 'googleapis';
import isOnline from 'is-online';
import path from 'path';

import { ClaspToken, DOT, DOTFILE, ProjectSettings } from './dotfile';
import { projectIdPrompt } from './inquirer';
import { URL } from './urls';

const ucfirst = (str: string) => str && `${str[0].toUpperCase()}${str.slice(1)}`;

// Names / Paths
export const PROJECT_NAME = 'clasp';
export const PROJECT_MANIFEST_BASENAME = 'appsscript';
export const PROJECT_MANIFEST_FILENAME = `${PROJECT_MANIFEST_BASENAME}.json`;

/**
 * The installed credentials. This is a file downloaded from console.developers.google.com
 * Credentials > OAuth 2.0 client IDs > Type:Other > Download
 * Usually called: creds.json
 * @see https://console.developers.google.com/apis/credentials
 */
interface ClaspCredentialsInstalled {
  client_id: string;
  project_id: string;
  auth_uri: string;
  token_uri: string;
  auth_provider_x509_cert_url: string;
  client_secret: string;
  redirect_uris: string[];
}
export interface ClaspCredentials {
  installed: ClaspCredentialsInstalled;
}

/**
 * Checks if OAuth client settings rc file exists.
 * @param  {boolean} local check ./clasprc.json instead of ~/.clasprc.json
 * @return {boolean}
 */
export const hasOauthClientSettings = (local = false): boolean =>
  fs.existsSync(local ? DOT.RC.ABSOLUTE_LOCAL_PATH : DOT.RC.ABSOLUTE_PATH);

/**
 * Gets the OAuth client settings from rc file.
 * @param {boolean} local If true, gets the local OAuth settings. Global otherwise.
 * ! Should be used instead of `DOTFILE.RC?().read()`
 * @returns {Promise<ClaspToken>} A promise to get the rc file as object.
 */
export function getOAuthSettings(local: boolean): Promise<ClaspToken> {
  const RC = (local) ? DOTFILE.RC_LOCAL() : DOTFILE.RC;
  return RC
    .read<ClaspToken>()
    .catch((error: Error) => logError(error, ERROR.NO_CREDENTIALS(local)));
}

// Error messages (some errors take required params)
export const ERROR = {
<<<<<<< HEAD
  ACCESS_TOKEN: `Error retrieving access token: `,
  ACCOUNT_INCORRECT: (account: string) => `The account "${account}" looks incorrect.
Is this an email or user number?`,
=======
  ACCESS_TOKEN: 'Error retrieving access token: ',
>>>>>>> c7c6ebaf
  BAD_CREDENTIALS_FILE: 'Incorrect credentials file format.',
  BAD_REQUEST: (message: string) => `Error: ${message}
Your credentials may be invalid. Try logging in again.`,
  BAD_MANIFEST: `Error: Your ${PROJECT_MANIFEST_FILENAME} contains invalid JSON.`,
  COMMAND_DNE: (command: string) => `🤔  Unknown command "${PROJECT_NAME} ${command}"\n
Forgot ${PROJECT_NAME} commands? Get help:\n  ${PROJECT_NAME} --help`,
  CONFLICTING_FILE_EXTENSION: (name: string) => `File names: ${name}.js/${name}.gs conflict. Only keep one.`,
  CREATE_WITH_PARENT: 'Did you provide the correct parentId?',
  CREATE: 'Error creating script.',
  CREDENTIALS_DNE: (filename: string) => `Credentials file "${filename}" not found.`,
<<<<<<< HEAD
  DEPLOYMENT_COUNT: `Unable to deploy; Scripts may only have up to 20 versioned deployments at a time.`,
  DRIVE: `Something went wrong with the Google Drive API`,
  EMAIL_INCORRECT: (email: string) => `The email address "${email}" syntax looks incorrect.
There may be typos, did you provide a valid email?`,
  EXECUTE_ENTITY_NOT_FOUND: `Script API executable not published/deployed.`,
=======
  DEPLOYMENT_COUNT: 'Unable to deploy; Scripts may only have up to 20 versioned deployments at a time.',
  DRIVE: 'Something went wrong with the Google Drive API',
  EXECUTE_ENTITY_NOT_FOUND: 'Script API executable not published/deployed.',
>>>>>>> c7c6ebaf
  FOLDER_EXISTS: `Project file (${DOT.PROJECT.PATH}) already exists.`,
  FS_DIR_WRITE: 'Could not create directory.',
  FS_FILE_WRITE: 'Could not write file.',
  INVALID_JSON: 'Input params not Valid JSON string. Please fix and try again',
  LOGGED_IN_LOCAL: 'Warning: You seem to already be logged in *locally*. You have a ./.clasprc.json',
  LOGGED_IN_GLOBAL: 'Warning: You seem to already be logged in *globally*. You have a ~/.clasprc.json',
  LOGGED_OUT: `\nCommand failed. Please login. (${PROJECT_NAME} login)`,
  LOGS_NODATA: 'StackDriver logs query returned no data.',
  LOGS_UNAVAILABLE: 'StackDriver logs are getting ready, try again soon.',
  NO_API: (enable: boolean, api: string) =>
    `API ${api} doesn't exist. Try 'clasp apis ${enable ? 'enable' : 'disable'} sheets'.`,
  NO_CREDENTIALS: (local: boolean) =>
   `Could not read API credentials. Are you logged in ${local ? 'locally' : 'globally'}?`,
  NO_FUNCTION_NAME: 'N/A',
  NO_GCLOUD_PROJECT: `No projectId found in your ${DOT.PROJECT.PATH} file.`,
  NO_PARENT_ID: `No parentId or empty parentId found in your ${DOT.PROJECT.PATH} file.`,
  NO_LOCAL_CREDENTIALS: `Requires local crendetials:\n\n  ${PROJECT_NAME} login --creds <file.json>`,
  NO_MANIFEST: (filename: string) =>
    `Manifest: ${filename} invalid. \`create\` or \`clone\` a project first.`,
  NO_NESTED_PROJECTS: '\nNested clasp projects are not supported.',
  NO_VERSIONED_DEPLOYMENTS: 'No versioned deployments found in project.',
  NO_WEBAPP: (deploymentId: string) => `Deployment "${deploymentId}" is not deployed as WebApp.`,
  OFFLINE: 'Error: Looks like you are offline.',
  ONE_DEPLOYMENT_CREATE: 'Currently just one deployment can be created at a time.',
  PAYLOAD_UNKNOWN: 'Unknown StackDriver payload.',
  PERMISSION_DENIED_LOCAL: `Error: Permission denied. Be sure that you have:
- Added the necessary scopes needed for the API.
- Enabled the Apps Script API.
- Enable required APIs for project.`,
  PERMISSION_DENIED: `Error: Permission denied. Enable the Apps Script API:\n${URL.SCRIPT_API_USER}`,
  RATE_LIMIT: 'Rate limit exceeded. Check quota.',
  RUN_NODATA: 'Script execution API returned no data.',
  READ_ONLY_DELETE: 'Unable to delete read-only deployment.',
  SCRIPT_ID_DNE: `No scriptId found in your ${DOT.PROJECT.PATH} file.`,
  SCRIPT_ID_INCORRECT: (scriptId: string) => `The scriptId "${scriptId}" looks incorrect.
Did you provide the correct scriptId?`,
  SCRIPT_ID: `Could not find script.
Did you provide the correct scriptId?
Are you logged in to the correct account with the script?`,
  SETTINGS_DNE: `
No valid ${DOT.PROJECT.PATH} project file. You may need to \`create\` or \`clone\` a project first.`,
  UNAUTHENTICATED_LOCAL: 'Error: Local client credentials unauthenticated. Check scopes/authorization.',
  UNAUTHENTICATED: 'Error: Unauthenticated request: Please try again.',
  UNKNOWN_KEY: (key: string) => `Unknown key "${key}"`,
  PROJECT_ID_INCORRECT: (projectId: string) => `The projectId "${projectId}" looks incorrect.
Did you provide the correct projectID?`,
};

// Log messages (some logs take required params)
export const LOG = {
  ASK_PROJECT_ID: 'What is your GCP projectId?',
  NOT_LOGGED_IN: 'You are not logged in.',
  LOGGED_IN_UNKNOWN: 'You are logged in as an unknown user.',
  LOGGED_IN_AS: (email: string) => `You are logged in as ${email}.`,
  AUTH_CODE: 'Enter the code from that page here: ',
  // TODO: Make AUTH_PAGE_SUCCESSFUL show an HTML page with something useful!
  AUTH_PAGE_SUCCESSFUL: 'Logged in! You may close this page. ', // HTML Redirect Page
  AUTH_SUCCESSFUL: 'Authorization successful.',
  AUTHORIZE: (authUrl: string) => `🔑 Authorize ${PROJECT_NAME} by visiting this url:\n${authUrl}\n`,
  CLONE_SUCCESS: (fileNum: number) => `Warning: files in subfolder are not accounted for unless you set a '${
    DOT.IGNORE.PATH
  }' file.
Cloned ${fileNum} ${fileNum === 1 ? 'file' : 'files'}.`,
  CLONING: 'Cloning files...',
  CLONE_SCRIPT_QUESTION: 'Clone which script?',
  CREATE_SCRIPT_QUESTION: 'Create which script?',
  CREATE_DRIVE_FILE_FINISH: (filetype: string, fileid: string) =>
    `Created new ${getFileTypeName(filetype) || '(unknown type)'}: ${URL.DRIVE(fileid)}`,
  CREATE_DRIVE_FILE_START: (filetype: string) =>
    `Creating new ${getFileTypeName(filetype) || '(unknown type)'}...`,
  CREATE_PROJECT_FINISH: (filetype: string, scriptId: string) =>
    `Created new ${getScriptTypeName(filetype)} script: ${URL.SCRIPT(scriptId)}`,
  CREATE_PROJECT_START: (title: string) => `Creating new script: ${title}...`,
  CREDENTIALS_FOUND: 'Credentials found, using those to login...',
  CREDS_FROM_PROJECT: (projectId: string) => `Using credentials located here:\n${URL.CREDS(projectId)}\n`,
  DEFAULT_CREDENTIALS: 'No credentials given, continuing with default...',
  DEPLOYMENT_CREATE: 'Creating deployment...',
  DEPLOYMENT_DNE: 'No deployed versions of script.',
  DEPLOYMENT_LIST: (scriptId: string) => 'Listing deployments...',
  DEPLOYMENT_START: (scriptId: string) => 'Deploying project...',
  FILES_TO_PUSH: 'Files to push were:',
  FINDING_SCRIPTS_DNE: 'No script files found.',
  FINDING_SCRIPTS: 'Finding your scripts...',
  GRAB_LOGS: 'Grabbing logs...',
  GET_PROJECT_ID_INSTRUCTIONS: `Go to *Resource > Cloud Platform Project...* and copy your projectId
(including "project-id-")`,
  GIVE_DESCRIPTION: 'Give a description: ',
  LOCAL_CREDS: `Using local credentials: ${DOT.RC.LOCAL_DIR}${DOT.RC.NAME} 🔐 `,
  LOGIN: (isLocal: boolean) => `Logging in ${isLocal ? 'locally' : 'globally'}...`,
  LOGS_SETUP: 'Finished setting up logs.\n',
  NO_GCLOUD_PROJECT: `No projectId found. Running ${PROJECT_NAME} logs --setup.`,
  OPEN_CREDS: (projectId: string) => `Opening credentials page: ${URL.CREDS(projectId)}`,
  OPEN_LINK: (link: string) => `Open this link: ${link}`,
  OPEN_PROJECT: (scriptId: string, account?: string) => `Opening script: ${URL.SCRIPT(scriptId, account)}`,
  OPEN_WEBAPP: (deploymentId?: string) => `Opening web application: ${deploymentId}`,
  OPEN_FIRST_PARENT: (parentId: string) => `Opening first parent: ${URL.DRIVE(parentId)}`,
  FOUND_PARENT: (parentId: string) => `Found parent: ${URL.DRIVE(parentId)}`,
  PULLING: 'Pulling files...',
  PUSH_FAILURE: 'Push failed. Errors:',
  PUSH_NO_FILES: 'No files to push.',
  PUSH_SUCCESS: (numFiles: number) => `Pushed ${numFiles} ${numFiles === 1 ? 'file' :'files'}.`,
  PUSH_WATCH_UPDATED: (filename: string) => `- Updated: ${filename}`,
  PUSH_WATCH: 'Watching for changed files...\n',
  PUSHING: 'Pushing files...',
  SAVED_CREDS: (isLocalCreds: boolean) => (isLocalCreds
    ? `Local credentials saved to: ${DOT.RC.LOCAL_DIR}${DOT.RC.ABSOLUTE_LOCAL_PATH}.
*Be sure to never commit this file!* It\'s basically a password.`
    : `Default credentials saved to: ${DOT.RC.PATH} (${DOT.RC.ABSOLUTE_PATH}).`),
  SCRIPT_LINK: (scriptId: string) => `https://script.google.com/d/${scriptId}/edit`,
  // TODO: `SCRIPT_RUN` is never used
  SCRIPT_RUN: (functionName: string) => `Executing: ${functionName}`,
  STACKDRIVER_SETUP: 'Setting up StackDriver Logging.',
  STATUS_IGNORE: 'Ignored files:',
  STATUS_PUSH: 'Not ignored files:',
  UNDEPLOYMENT_FINISH: (deploymentId: string) => `Undeployed ${deploymentId}.`,
  UNDEPLOYMENT_ALL_FINISH: 'Undeployed all deployments.',
  UNDEPLOYMENT_START: (deploymentId: string) => `Undeploying ${deploymentId}...`,
  VERSION_CREATE: 'Creating a new version...',
  VERSION_CREATED: (versionNumber: number) => `Created version ${versionNumber}.`,
  VERSION_DESCRIPTION: ({ versionNumber, description }: script_v1.Schema$Version) =>
    `${versionNumber} - ${description || '(no description)'}`,
  VERSION_NUM: (numVersions: number) => `~ ${numVersions} ${numVersions === 1 ? 'Version' : 'Versions'} ~`,
  // TODO: `SETUP_LOCAL_OAUTH` is never used
  SETUP_LOCAL_OAUTH: (projectId: string) => `1. Create a client ID and secret:
    Open this link: ${chalk.blue(URL.CREDS(projectId))}
    Click ${chalk.cyan('Create credentials')}, then select ${chalk.yellow('OAuth client ID')}.
    Select ${chalk.yellow('Other')}.
    Give the client a ${chalk.yellow('name')}.
    Click ${chalk.cyan('Create')}.
    Click ${chalk.cyan('Download JSON')} for the new client ID: ${chalk.yellow('name')} (right-hand side).

2. Authenticate clasp with your credentials json file:
    clasp login --creds <client_credentials.json>`,
};

export const spinner = new Spinner();

/**
 * Logs errors to the user such as unauthenticated or permission denied and exits Node.
 *
 * > This function **`never`** returns
 *
 * @param  {object} err         The object from the request's error
 * @param  {string} description The description of the error
 * @param  {number} code        (*optional*) The process exit code. default value is `1`
 */
// tslint:disable-next-line:no-any
export const logError = (err: any, description = '', code = 1): never => {
  if (spinner.isSpinning()) spinner.stop(true);
  // Errors are weird. The API returns interesting error structures.
  // TODO(timmerman) This will need to be standardized. Waiting for the API to
  // change error model. Don't review this method now.
  if (err && typeof err.error === 'string') {
    description = JSON.parse(err.error).error;
  } else if (
    (err && err.statusCode === 401)
    || (err && err.error && err.error.error && err.error.error.code === 401)
  ) {
    // TODO check if local creds exist:
    //  localOathSettingsExist() ? ERROR.UNAUTHENTICATED : ERROR.UNAUTHENTICATED_LOCAL
    description = ERROR.UNAUTHENTICATED;
  } else if (err && ((err.error && err.error.code === 403) || err.code === 403)) {
    // TODO check if local creds exist:
    //  localOathSettingsExist() ? ERROR.PERMISSION_DENIED : ERROR.PERMISSION_DENIED_LOCAL
    description = ERROR.PERMISSION_DENIED;
  } else if (err && err.code === 429) {
    description = ERROR.RATE_LIMIT;
  } else if (err && err.error) {
    console.error(`~~ API ERROR (${err.statusCode || err.error.code})`);
    console.error(err.error);
  }
  if (description) console.error(description);
  process.exit(code);
};

/**
 * Gets the web application URL from a deployment.
 *
 * It is too expensive to get the web application URL from the Drive API. (Async/not offline)
 * @param  {any} deployment The deployment
 * @return {string}          The URL of the web application in the online script editor.
 */
export function getWebApplicationURL(deployment: script_v1.Schema$Deployment) {
  const entryPoints = deployment.entryPoints || [];
  const webEntryPoint = entryPoints.find((entryPoint: script_v1.Schema$EntryPoint) =>
    entryPoint.entryPointType === 'WEB_APP');
  if (webEntryPoint) return webEntryPoint.webApp && webEntryPoint.webApp.url;
  logError(null, ERROR.NO_WEBAPP(deployment.deploymentId || ''));
}

/**
 * Gets default project name.
 * @return {string} default project name.
 */
export function getDefaultProjectName(): string {
  return ucfirst(path.basename(process.cwd()));
}

/**
 * Gets the project settings from the project dotfile. Logs errors.
 * ! Should be used instead of `DOTFILE.PROJECT().read()`
 * @param  {boolean} failSilently Don't err when dot file DNE.
 * @return {Promise<ProjectSettings>} A promise to get the project dotfile as object.
 */
export async function getProjectSettings(failSilently?: boolean): Promise<ProjectSettings> {
  return new Promise<ProjectSettings>((resolve, reject) => {
    const fail = (silent?: boolean) => (silent
      ? resolve()
      : logError(null, ERROR.SETTINGS_DNE));
    const dotfile = DOTFILE.PROJECT();
    if (dotfile) {
      // Found a dotfile, but does it have the settings, or is it corrupted?
      dotfile
        .read<ProjectSettings>()
        .then((settings) => {
          // Settings must have the script ID. Otherwise we err.
          if (settings.scriptId) {
            resolve(settings);
          } else {
            // TODO: Better error message
            fail(); // Script ID DNE
          }
        })
        .catch((err: object) => {
          fail(failSilently); // Failed to read dotfile
        });
    } else {
      fail(); // Never found a dotfile
    }
  })
  .catch((error) => logError(error));
}

/**
 * Gets the API FileType. Assumes the path is valid.
 * @param  {string} filePath  The file path
 * @return {string}           The API's FileType enum (uppercase), null if not valid.
 */
export function getAPIFileType(filePath: string): string {
  const extension = filePath.substr(filePath.lastIndexOf('.') + 1).toUpperCase();
  // const extension = filePath.slice(filePath.lastIndexOf('.') + 1).toUpperCase();
  return extension === 'GS' || extension === 'JS' ? 'SERVER_JS' : extension;
}

/**
 * Checks if the network is available. Gracefully exits if not.
 */
export async function safeIsOnline(): Promise<boolean> {
  // If using a proxy, return true since `isOnline` doesn't work.
  // @see https://github.com/googleapis/google-api-nodejs-client#using-a-proxy
  if (process.env.HTTP_PROXY || process.env.HTTPS_PROXY) {
    return true;
  }
  return isOnline();
}

/**
 * Checks if the network is available. Gracefully exits if not.
 */
export async function checkIfOnline() {
  if (await safeIsOnline()) {
    return true;
  }
  logError(null, ERROR.OFFLINE);
}

/**
 * Saves the project settings in the project dotfile.
 * @param {ProjectSettings} newProjectSettings The project settings
 * @param {boolean} append Appends the settings if true.
 */
export async function saveProject(
  newProjectSettings: ProjectSettings,
  append = true): Promise<ProjectSettings> {
  if (append) {
    const projectSettings: ProjectSettings = await getProjectSettings();
    newProjectSettings = { ...projectSettings, ...newProjectSettings };
  }
  return DOTFILE.PROJECT().write(newProjectSettings);
}

/**
 * Gets the script's Cloud Platform Project Id from project settings file or prompt for one.
 * @returns {Promise<string>} A promise to get the projectId string.
 */
export async function getProjectId(promptUser = true): Promise<string> {
  try {
    const projectSettings: ProjectSettings = await getProjectSettings();
    if (projectSettings.projectId) return projectSettings.projectId;
    if (!promptUser) throw new Error('Project ID not found.');
    console.log(`${LOG.OPEN_LINK(LOG.SCRIPT_LINK(projectSettings.scriptId))}\n`);
    console.log(`${LOG.GET_PROJECT_ID_INSTRUCTIONS}\n`);
    await projectIdPrompt().then(async (answers) => {
      projectSettings.projectId = answers.projectId;
      await DOTFILE.PROJECT().write(projectSettings);
    });
    return projectSettings.projectId || '';
  } catch (error) {
    logError(null, error.message);
  }
  throw new Error('Project ID not found');
}

/**
 * Gets a human friendly Google Drive file type name.
 * @param {string} type The input file type. (i.e. docs, forms, sheets, slides)
 * @returns The name like "Google Docs".
 */
function getFileTypeName(type: string) {
  const name: { [key: string]: string } = {
    docs: 'Google Doc',
    forms: 'Google Form',
    sheets: 'Google Sheet',
    slides: 'Google Slide',
  };
  return name[type];
}

/**
 * Gets a human friendly script type name.
 * @param {string} type The Apps Script project type. (i.e. docs, forms, sheets, slides)
 * @returns The script type (i.e. "Google Docs Add-on")
 */
function getScriptTypeName(type: string) {
  const fileType = getFileTypeName(type);
  return fileType ? `${fileType}s Add-on` : type;
}

/**
 * Handles error of each command.
 */
// tslint:disable-next-line:no-any
export function handleError(command: (...args: any[]) => Promise<unknown>) {
  // tslint:disable-next-line:no-any
  return async (...args: any[]) => {
    try {
      await command(...args);
      if (spinner.isSpinning()) spinner.stop(true);
    } catch (error) {
      spinner.stop(true);
      logError(null, error.message);
    }
  };
}

/**
 * Validate the project id.
 * @param {string} projectId The project id.
 * @returns {boolean} Is the project id valid
 */
export function isValidProjectId(projectId: string) {
  return /^[a-z][-\da-z]{5,29}$/.test(projectId);
}

/**
 * Validate email address.
 * @param {string} email The email address.
 * @returns {boolean} Is the email address valid
 */
export function isValidEmail(email: string) {
  return new RegExp(/^[^\s@]+@[^\s@]+\.[^\s@]+$/).test(email);
}

/**
 * Gets valid JSON obj or throws error.
 * @param str JSON string.
 */
export function getValidJSON<T>(str: string): T {
  try {
    return JSON.parse(str);
  } catch (error) {
    throw new Error(ERROR.INVALID_JSON);
  }
}<|MERGE_RESOLUTION|>--- conflicted
+++ resolved
@@ -58,13 +58,9 @@
 
 // Error messages (some errors take required params)
 export const ERROR = {
-<<<<<<< HEAD
   ACCESS_TOKEN: `Error retrieving access token: `,
   ACCOUNT_INCORRECT: (account: string) => `The account "${account}" looks incorrect.
 Is this an email or user number?`,
-=======
-  ACCESS_TOKEN: 'Error retrieving access token: ',
->>>>>>> c7c6ebaf
   BAD_CREDENTIALS_FILE: 'Incorrect credentials file format.',
   BAD_REQUEST: (message: string) => `Error: ${message}
 Your credentials may be invalid. Try logging in again.`,
@@ -75,17 +71,11 @@
   CREATE_WITH_PARENT: 'Did you provide the correct parentId?',
   CREATE: 'Error creating script.',
   CREDENTIALS_DNE: (filename: string) => `Credentials file "${filename}" not found.`,
-<<<<<<< HEAD
   DEPLOYMENT_COUNT: `Unable to deploy; Scripts may only have up to 20 versioned deployments at a time.`,
   DRIVE: `Something went wrong with the Google Drive API`,
   EMAIL_INCORRECT: (email: string) => `The email address "${email}" syntax looks incorrect.
 There may be typos, did you provide a valid email?`,
   EXECUTE_ENTITY_NOT_FOUND: `Script API executable not published/deployed.`,
-=======
-  DEPLOYMENT_COUNT: 'Unable to deploy; Scripts may only have up to 20 versioned deployments at a time.',
-  DRIVE: 'Something went wrong with the Google Drive API',
-  EXECUTE_ENTITY_NOT_FOUND: 'Script API executable not published/deployed.',
->>>>>>> c7c6ebaf
   FOLDER_EXISTS: `Project file (${DOT.PROJECT.PATH}) already exists.`,
   FS_DIR_WRITE: 'Could not create directory.',
   FS_FILE_WRITE: 'Could not write file.',
