import * as fs from 'fs';
import * as os from 'os';
import { Spinner } from 'cli-spinner';
import * as pluralize from 'pluralize';
const ucfirst = require('ucfirst');
const path = require('path');
const findParentDir = require('find-parent-dir');
const splitLines = require('split-lines');
const dotf = require('dotf');
const read = require('read-file');
const isOnline = require('is-online');
const { prompt } = require('inquirer');
const chalk = require('chalk');

// Names / Paths
export const PROJECT_NAME = 'clasp';
export const PROJECT_MANIFEST_BASENAME = 'appsscript';

// Dotfile names
export const DOT = {
  IGNORE: { // Ignores files on `push`
    DIR: '~',
    NAME: `${PROJECT_NAME}ignore`,
    PATH: `.${PROJECT_NAME}ignore`,
  },
  PROJECT: { // Saves project information, local to project directory
    DIR: path.join('.', '/'), // Relative to where the command is run. See DOTFILE.PROJECT()
    NAME: `${PROJECT_NAME}.json`,
    PATH: `.${PROJECT_NAME}.json`,
  },
  RC: { // Saves global information, in the $HOME directory
    DIR: '~',
    LOCAL_DIR: './',
    NAME: `${PROJECT_NAME}rc.json`,
    PATH: path.join('~', `.${PROJECT_NAME}rc.json`),
    ABSOLUTE_PATH: path.join(os.homedir(), `.${PROJECT_NAME}rc.json`),
    ABSOLUTE_LOCAL_PATH: path.join('.', `.${PROJECT_NAME}rc.json`),
  },
};

// Default OAuth client settings file (Saved in ~/.clasprc.json)
// google-auth-library { Credentials }
interface ClaspSettingsDefault {
  access_token?: string | null;
  refresh_token?: string | null;
  token_type?: string | null;
}

// Local OAuth client settings file (Saved in ./.clasprc.json)
interface ClaspSettingsLocal {
  // google-auth-library { Credentials }
  token: {
    access_token?: string | null;
    refresh_token?: string | null;
    token_type?: string | null;
  };
  oauth2ClientSettings: {
    clientId: string;
    clientSecret: string;
  };
}

// TODO should be single iface { token: {}, oauth2ClientSettings: {} }
export type ClaspSettings = ClaspSettingsDefault | ClaspSettingsLocal;

/**
 * Type guard for {ClaspSettings} union
 * @param {ClaspSettings} settings
 * @return {boolean}
 */
export const isLocalCreds = (settings: ClaspSettings): settings is ClaspSettingsLocal =>
  (settings as ClaspSettingsLocal).oauth2ClientSettings !== undefined;

// Project settings file (Saved in .clasp.json)
export interface ProjectSettings {
  scriptId: string;
  rootDir?: string;
  projectId?: string;
  fileExtension?: string;
}

export const DOTFILE = {
  /**
   * Reads DOT.IGNORE.PATH to get a glob pattern of ignored paths.
   * @return {Promise<string[]>} A list of file glob patterns
   */
  IGNORE: () => {
    const projectDirectory: string = findParentDir.sync(process.cwd(), DOT.PROJECT.PATH) || DOT.PROJECT.DIR;
    return new Promise<string[]>((res, rej) => {
      if (fs.existsSync(path.join(projectDirectory, DOT.IGNORE.PATH))) {
        const buffer = read.sync(DOT.IGNORE.PATH, 'utf8');
        res(splitLines(buffer).filter((name: string) => name));
      } else {
        res([]);
      }
    });
  },
  /**
   * Gets the closest DOT.PROJECT.NAME in the parent directory of the directory
   * that the command was run in.
   * @return {dotf} A dotf with that dotfile. Null if there is no file
   */
  PROJECT: () => {
    const projectDirectory: string = findParentDir.sync(process.cwd(), DOT.PROJECT.PATH) || DOT.PROJECT.DIR;
    return dotf(projectDirectory, DOT.PROJECT.NAME);
  },
  // Stores {ClaspSettingsDefault}
  RC: dotf(DOT.RC.DIR, DOT.RC.NAME),
  // Stores {ClaspSettingsLocal}
  RC_LOCAL: dotf(DOT.RC.LOCAL_DIR, DOT.RC.NAME),
};

/**
 * Checks if local OAuth client settings rc file exisits.
 * @return {boolean}
 */
export const localOathSettingsExist = (): boolean =>
  fs.existsSync(DOT.RC.ABSOLUTE_LOCAL_PATH);

/**
 * Checks if default OAuth client settings rc file exisits.
 * @return {boolean}
 */
export const defaultOathSettingsExist = (): boolean =>
  fs.existsSync(DOT.RC.ABSOLUTE_PATH);

/**
 * Gets the OAuth client settings from rc file.
 * Should be used instead of `DOTFILE.RC?().read()`
 * TODO sanity checks & single ClaspSettings iface with backwards compatibility
 * @returns {Promise<ClaspSettings>} A promise to get the rc file as object.
 */
export function getOAuthSettings(): Promise<ClaspSettings> {
  return DOTFILE.RC_LOCAL.read()
    .then((rc: ClaspSettingsLocal) => rc)
    .catch((err: any) => {
      return DOTFILE.RC.read()
        .then((rc: ClaspSettingsDefault) => rc)
        .catch((err: any) => {
          logError(err, ERROR.NO_CREDENTIALS);
        });
    });
}

// Helpers to get Apps Script project URLs
export const URL = {
  CREDS: (projectId: string) =>
    `https://console.developers.google.com/apis/credentials?project=${projectId}`,
  LOGGING_API_PROJECT: (projectId: string) =>
    `https://console.cloud.google.com/apis/library/logging.googleapis.com?project=${projectId}`,
  LOGS: (projectId: string) =>
    `https://console.cloud.google.com/logs/viewer?project=${projectId}&resource=app_script_function`,
  SCRIPT_API_PROJECT: (projectId: string) =>
    `https://console.cloud.google.com/apis/library/script.googleapis.com/?project=${projectId}`,
  SCRIPT_API_USER: 'https://script.google.com/home/usersettings',
  // It is too expensive to get the script URL from the Drive API. (Async/not offline)
  SCRIPT: (scriptId: string) => `https://script.google.com/d/${scriptId}/edit`,
};

// Error messages (some errors take required params)
export const ERROR = {
  ACCESS_TOKEN: `Error retrieving access token: `,
  BAD_CREDENTIALS_FILE: 'Incorrect credentials file format.',
  BAD_REQUEST: (message: string) => `Error: ${message}
Your credentials may be invalid. Try logging in again.`,
  COMMAND_DNE: (command: string) => `🤔  Unknown command "${PROJECT_NAME} ${command}"\n
Forgot ${PROJECT_NAME} commands? Get help:\n  ${PROJECT_NAME} --help`,
  CONFLICTING_FILE_EXTENSION: (name: string) => `File names: ${name}.js/${name}.gs conflict. Only keep one.`,
  CREATE_WITH_PARENT: 'Did you provide the correct parentId?',
  CREATE: 'Error creating script.',
  DEPLOYMENT_COUNT: `Unable to deploy; Scripts may only have up to 20 versioned deployments at a time.`,
  EXECUTE_ENTITY_NOT_FOUND: `Script API executable not published/deployed.`,
  FOLDER_EXISTS: `Project file (${DOT.PROJECT.PATH}) already exists.`,
  FS_DIR_WRITE: 'Could not create directory.',
  FS_FILE_WRITE: 'Could not write file.',
  LOGGED_IN: `You seem to already be logged in. Did you mean to 'logout'?`,
  LOGGED_OUT: `\nCommand failed. Please login. (${PROJECT_NAME} login)`,
  LOGS_NODATA: 'StackDriver logs query returned no data.',
  LOGS_UNAVAILABLE: 'StackDriver logs are getting ready, try again soon.',
  NO_CREDENTIALS: 'Could not read API credentials. Are you logged in?',
  NO_FUNCTION_NAME: 'N/A',
  NO_GCLOUD_PROJECT: `No projectId found in your ${DOT.PROJECT.PATH} file.`,
  NO_LOCAL_CREDENTIALS: `Requires local crendetials:\n\n  ${PROJECT_NAME} login --creds <file.json>`,
  NO_MANIFEST: (filename: string) =>
    `Manifest: ${filename} invalid. \`create\` or \`clone\` a project first.`,
  NO_NESTED_PROJECTS: '\nNested clasp projects are not supported.',
  NO_WEBAPP: (deploymentId: string) => `Deployment "${deploymentId}" is not deployed as WebApp.`,
  OFFLINE: 'Error: Looks like you are offline.',
  ONE_DEPLOYMENT_CREATE: 'Currently just one deployment can be created at a time.',
  PAYLOAD_UNKNOWN: 'Unknown StackDriver payload.',
  PERMISSION_DENIED_LOCAL: `Error: Permission denied. Enable required APIs (eg. Script/Logging) for project.`,
  PERMISSION_DENIED: `Error: Permission denied. Enable the Apps Script API:\n${URL.SCRIPT_API_USER}`,
  RATE_LIMIT: 'Rate limit exceeded. Check quota.',
  READ_ONLY_DELETE: 'Unable to delete read-only deployment.',
  SCRIPT_ID_DNE: `No scriptId found in your ${DOT.PROJECT.PATH} file.`,
  SCRIPT_ID_INCORRECT: (scriptId: string) => `The scriptId "${scriptId}" looks incorrect.
Did you provide the correct scriptId?`,
  SCRIPT_ID: '\n> Did you provide the correct scriptId?\n',
  SETTINGS_DNE: `\nNo ${DOT.PROJECT.PATH} settings found. \`create\` or \`clone\` a project first.`,
  UNAUTHENTICATED_LOCAL: `Error: Local client credentials unauthenticated. Check scopes/authorization.`,
  UNAUTHENTICATED: 'Error: Unauthenticated request: Please try again.',
};

// Log messages (some logs take required params)
export const LOG = {
  AUTH_CODE: 'Enter the code from that page here: ',
  AUTH_PAGE_SUCCESSFUL: `Logged in! You may close this page.`, // HTML Redirect Page
  AUTH_SUCCESSFUL: `Authorization successful.`,
  AUTHORIZE: (authUrl: string) => `🔑  Authorize ${PROJECT_NAME} by visiting this url:\n${authUrl}\n`,
  CLONE_SUCCESS: (fileNum: number) => `Cloned ${fileNum} ${pluralize('files', fileNum)}.`,
  CLONING: 'Cloning files...',
  CREATE_PROJECT_FINISH: (scriptId: string) => `Created new script: ${URL.SCRIPT(scriptId)}`,
  CREATE_PROJECT_START: (title: string) => `Creating new script: ${title}...`,
  CREDENTIALS_FOUND: 'Credentials found, using those to login...',
  DEFAULT_CREDENTIALS: 'No credentials given, continuing with default...',
  DEPLOYMENT_CREATE: 'Creating deployment...',
  DEPLOYMENT_DNE: 'No deployed versions of script.',
  DEPLOYMENT_LIST: (scriptId: string) => `Listing deployments...`,
  DEPLOYMENT_START: (scriptId: string) => `Deploying project...`,
  FILES_TO_PUSH: 'Files to push were:',
  FINDING_SCRIPTS_DNE: 'No script files found.',
<<<<<<< HEAD
  FINDING_SCRIPTS: 'Finding your scripts...',
  LOCAL_CREDS: `Using local credentials: ${DOT.RC.LOCAL_DIR}${DOT.RC.NAME} 🔐 `,
=======
  GRAB_LOGS: 'Grabbing logs...',
  LOGS_SETUP: 'Finished setting up logs.\n',
  NO_GCLOUD_PROJECT: `No projectId found. Running ${PROJECT_NAME} logs --setup.`,
>>>>>>> 078b9ea2
  OPEN_PROJECT: (scriptId: string) => `Opening script: ${scriptId}`,
  OPEN_WEBAPP: (deploymentId: string) => `Opening web application: ${deploymentId}`,
  PULLING: 'Pulling files...',
  PUSH_FAILURE: 'Push failed. Errors:',
  PUSH_SUCCESS: (numFiles: number) => `Pushed ${numFiles} ${pluralize('files', numFiles)}.`,
  PUSH_WATCH_UPDATED: (filename: string) => `- Updated: ${filename}`,
  PUSH_WATCH: 'Watching for changed files...\n',
  PUSHING: 'Pushing files...',
  REDEPLOY_END: 'Updated deployment.',
  REDEPLOY_START: 'Updating deployment...',
  SAVED_CREDS: `Default credentials saved to: ${DOT.RC.PATH} (${DOT.RC.ABSOLUTE_PATH}).`,
  SAVED_LOCAL_CREDS: `Local credentials saved to: ${DOT.RC.LOCAL_DIR}${DOT.RC.NAME}.`,
  STACKDRIVER_SETUP: 'Setting up StackDriver Logging.',
  STATUS_IGNORE: 'Ignored files:',
  STATUS_PUSH: 'Not ignored files:',
  UNDEPLOYMENT_FINISH: (deploymentId: string) => `Undeployed ${deploymentId}.`,
  UNDEPLOYMENT_START: (deploymentId: string) => `Undeploy ${deploymentId}...`,
  VERSION_CREATE: 'Creating a new version...',
  VERSION_CREATED: (versionNumber: string) => `Created version ${versionNumber}.`,
  VERSION_DESCRIPTION: ({ versionNumber, description }: any) => `${versionNumber} - ` +
      (description || '(no description)'),
  VERSION_NUM: (numVersions: number) => `~ ${numVersions} ${pluralize('Version', numVersions)} ~`,

  SETUP_LOCAL_OAUTH: (projectId: string) => `1. Enable the Script & Logging APIs for the project:
  a. Open this link: ${chalk.blue(URL.SCRIPT_API_PROJECT(projectId))}
      Click ${chalk.cyan('ENABLE')}.
  b. Open this link: ${chalk.blue(URL.LOGGING_API_PROJECT(projectId))}
      Click ${chalk.cyan('ENABLE')}.

2. Create a valid Client ID and client secret:
    Open this link: ${chalk.blue(URL.CREDS(projectId))}
    Click ${chalk.cyan('Create credentials')}, then select ${chalk.yellow('OAuth client ID')}.
    Select ${chalk.yellow('Other')}.
    Give the client a ${chalk.yellow('name')}.
    Click ${chalk.cyan('Create')}.
    Click ${chalk.cyan('Download JSON')} for the new client ID: ${chalk.yellow('name')} (right-hand side).

3. Authenticate clasp with your credentials json file:
    clasp login --creds <client_credentials.json>`,

};

export const spinner = new Spinner();

/**
 * Logs errors to the user such as unauthenticated or permission denied
 * @param  {object} err         The object from the request's error
 * @param  {string} description The description of the error
 */
export const logError = (err: any, description = '') => {
  spinner.stop(true);
  // Errors are weird. The API returns interesting error structures.
  // TODO(timmerman) This will need to be standardized. Waiting for the API to
  // change error model. Don't review this method now.
  if (err && typeof err.error === 'string') {
    logError(null, JSON.parse(err.error).error);
  } else if (err && err.statusCode === 401 || err && err.error &&
             err.error.error && err.error.error.code === 401) {
    // TODO check if local creds exist:
    //  localOathSettingsExist() ? ERROR.UNAUTHENTICATED : ERROR.UNAUTHENTICATED_LOCAL
    logError(null, ERROR.UNAUTHENTICATED);
  } else if (err && (err.error && err.error.code === 403 || err.code === 403)) {
    // TODO check if local creds exist:
    //  localOathSettingsExist() ? ERROR.PERMISSION_DENIED : ERROR.PERMISSION_DENIED_LOCAL
    logError(null, ERROR.PERMISSION_DENIED);
  } else if (err && err.code === 429) {
    logError(null, ERROR.RATE_LIMIT);
  } else {
    if (err && err.error) {
      console.error(`~~ API ERROR (${err.statusCode || err.error.code})`);
      console.error(err.error);
    }
    if (description) console.error(description);
    process.exit(1);
  }
};

/**
 * Gets the web application URL from a deployment.
 *
 * It is too expensive to get the web application URL from the Drive API. (Async/not offline)
 * @param  {any} deployment The deployment
 * @return {string}          The URL of the web application in the online script editor.
 */
export function getWebApplicationURL(deployment: any) {
  const entryPoints = deployment.entryPoints || [];
  const webEntryPoint = entryPoints.find((entryPoint: any) => entryPoint.entryPointType === 'WEB_APP');
  if (!webEntryPoint) {
    logError(null, ERROR.NO_WEBAPP(deployment.deploymentId));
  }
  return webEntryPoint.webApp.url;
}

/**
 * Gets default project name.
 * @return {string} default project name.
 */
export function getDefaultProjectName(): string {
  return ucfirst(path.basename(process.cwd()));
}

/**
 * Gets the project settings from the project dotfile. Logs errors.
 * Should be used instead of `DOTFILE.PROJECT().read()`
 * @param  {boolean} failSilently Don't err when dot file DNE.
 * @return {Promise<ProjectSettings>} A promise to get the project dotfile as object.
 */
export function getProjectSettings(failSilently?: boolean): Promise<ProjectSettings> {
  const promise = new Promise<ProjectSettings>((resolve, reject) => {
    const fail = (failSilently?: boolean) => {
      if (!failSilently) {
        logError(null, ERROR.SETTINGS_DNE);
        reject();
      }
      resolve();
    };
    const dotfile = DOTFILE.PROJECT();
    if (dotfile) {
      // Found a dotfile, but does it have the settings, or is it corrupted?
      dotfile.read().then((settings: ProjectSettings) => {
        // Settings must have the script ID. Otherwise we err.
        if (settings.scriptId) {
          resolve(settings);
        } else {
          // TODO: Better error message
          fail(); // Script ID DNE
        }
      }).catch((err: object) => {
        fail(failSilently); // Failed to read dotfile
      });
    } else {
      fail(); // Never found a dotfile
    }
  });
  promise.catch(err => {
    logError(err);
  });
  return promise;
}

/**
 * Gets the API FileType. Assumes the path is valid.
 * @param  {string} path The file path
 * @return {string}      The API's FileType enum (uppercase), null if not valid.
 */
export function getAPIFileType(path: string): string {
  const extension: string = path.substr(path.lastIndexOf('.') + 1).toUpperCase();
  return (extension === 'GS' || extension === 'JS') ? 'SERVER_JS' : extension.toUpperCase();
}

/**
 * Checks if the network is available. Gracefully exits if not.
 */
export async function checkIfOnline() {
  if (!(await isOnline())) {
    logError(null, ERROR.OFFLINE);
    process.exit(1);
  }
}

/**
 * Saves the script ID, rootDir in the project dotfile.
 * @param  {string} scriptId The script ID
 * @param  {string} rootDir Local root directory that store your project files
 */
export async function saveProject(scriptId: string, rootDir?: string): Promise<ProjectSettings> {
  const project: ProjectSettings = { scriptId };
  project.rootDir = project.rootDir || rootDir;
  return DOTFILE.PROJECT().write(project);
}

/**
 * Checks if the rootDir appears to be a valid project.
 * @return {boolean} True if valid project, false otherwise
 */
export const manifestExists = (rootDir: string = DOT.PROJECT.DIR): boolean =>
  fs.existsSync(path.join(rootDir, `${PROJECT_MANIFEST_BASENAME}.json`));

/**
 * Load appsscript.json manifest file.
 * @returns {Promise} A promise to get the manifest file as object.
 * @see https://developers.google.com/apps-script/concepts/manifests
 */
export async function loadManifest(): Promise<any> {
  let { rootDir } = await getProjectSettings();
  if (typeof rootDir === 'undefined') rootDir = DOT.PROJECT.DIR;
  const manifest = path.join(rootDir, `${PROJECT_MANIFEST_BASENAME}.json`);
  try {
    return JSON.parse(fs.readFileSync(manifest, 'utf8'));
  } catch(err) {
    logError(null, ERROR.NO_MANIFEST(manifest));
  }
}

/**
 * Get App Script project ID from project settings file
 * or prompt user & save
 * @returns {Promise} A promise to get the projectId string.
 */
export async function getProjectId(promptUser = true): Promise<string|undefined> {
  try {
    const projectSettings: ProjectSettings = await getProjectSettings();
    if (projectSettings.projectId) return projectSettings.projectId;
<<<<<<< HEAD
    console.log('Open this link: ', URL.SCRIPT(projectSettings.scriptId));
=======
    if (!promptUser) return;
    console.log('Open this link: ', LOG.SCRIPT_LINK(projectSettings.scriptId));
>>>>>>> 078b9ea2
    console.log(`Go to *Resource > Cloud Platform Project...* and copy your projectId
(including "project-id-")\n`);
    await prompt([{
      type : 'input',
      name : 'projectId',
      message : 'What is your GCP projectId?',
    }]).then(async (answers: any) => {
      projectSettings.projectId = answers.projectId;
      await DOTFILE.PROJECT().write(projectSettings);
    });
    return projectSettings.projectId;
  } catch (err) {
    logError(null, err.message);
  }
}<|MERGE_RESOLUTION|>--- conflicted
+++ resolved
@@ -219,14 +219,9 @@
   DEPLOYMENT_START: (scriptId: string) => `Deploying project...`,
   FILES_TO_PUSH: 'Files to push were:',
   FINDING_SCRIPTS_DNE: 'No script files found.',
-<<<<<<< HEAD
   FINDING_SCRIPTS: 'Finding your scripts...',
+  GRAB_LOGS: 'Grabbing logs...',
   LOCAL_CREDS: `Using local credentials: ${DOT.RC.LOCAL_DIR}${DOT.RC.NAME} 🔐 `,
-=======
-  GRAB_LOGS: 'Grabbing logs...',
-  LOGS_SETUP: 'Finished setting up logs.\n',
-  NO_GCLOUD_PROJECT: `No projectId found. Running ${PROJECT_NAME} logs --setup.`,
->>>>>>> 078b9ea2
   OPEN_PROJECT: (scriptId: string) => `Opening script: ${scriptId}`,
   OPEN_WEBAPP: (deploymentId: string) => `Opening web application: ${deploymentId}`,
   PULLING: 'Pulling files...',
@@ -430,12 +425,8 @@
   try {
     const projectSettings: ProjectSettings = await getProjectSettings();
     if (projectSettings.projectId) return projectSettings.projectId;
-<<<<<<< HEAD
+    if (!promptUser) return;
     console.log('Open this link: ', URL.SCRIPT(projectSettings.scriptId));
-=======
-    if (!promptUser) return;
-    console.log('Open this link: ', LOG.SCRIPT_LINK(projectSettings.scriptId));
->>>>>>> 078b9ea2
     console.log(`Go to *Resource > Cloud Platform Project...* and copy your projectId
 (including "project-id-")\n`);
     await prompt([{
