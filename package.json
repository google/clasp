{
  "name": "@google/clasp",
  "version": "2.3.1",
  "description": "Develop Apps Script Projects locally",
  "main": "build/src/index.js",
  "engines": {
    "node": ">= 12.4.0"
  },
  "bin": {
    "clasp": "build/src/index.js"
  },
  "files": [
    "docs",
    "build/src"
  ],
  "scripts": {
    "build": "npm run compile && npm i -g --loglevel=error --force",
    "build-fresh": "npm cache clean --force && npm i && npm run build",
    "watch": "tsc --project tsconfig.json --watch",
    "prepare": "npm run compile",
    "publish": "npm publish --access public",
    "lint": "npm run check",
    "test": "nyc mocha --cache false --timeout 100000 --recursive build/test",
    "coverage": "nyc --cache false report --reporter=text-lcov | coveralls",
    "prettier": "prettier src test --write",
    "check": "gts check src/*.ts src/**/*.ts test/*.ts test/**/*.ts",
    "clean": "gts clean",
    "compile": "tsc",
    "fix": "gts fix src/*.ts src/**/*.ts test/*.ts test/**/*.ts",
    "pretest": "npm run compile && npm run check"
  },
  "nyc": {
    "include": [
      "src/**/*.ts"
    ],
    "extension": [
      ".ts"
    ],
    "reporter": [
      "text-summary",
      "html"
    ],
    "sourceMap": true,
    "instrument": true
  },
  "repository": {
    "type": "git",
    "url": "https://github.com/google/clasp"
  },
  "keywords": [
    "Apps",
    "Script",
    "SDK",
    "API",
    "script.google.com",
    "extension",
    "add-on"
  ],
  "author": "Grant Timmerman",
  "license": "Apache-2.0",
  "dependencies": {
    "chalk": "^4.1.1",
    "cli-truncate": "^2.1.0",
    "commander": "^7.2.0",
    "dotf": "^1.5.3",
    "fs-extra": "^9.1.0",
    "fuzzy": "^0.1.3",
    "google-auth-library": "^7.0.4",
    "googleapis": "^73.0.0",
    "inquirer": "^8.0.0",
    "inquirer-autocomplete-prompt-ipt": "^2.0.0",
    "is-reachable": "^5.0.0",
    "log-symbols": "^4.1.0",
    "loud-rejection": "^2.2.0",
    "make-dir": "^3.1.0",
    "multimatch": "^5.0.0",
    "normalize-newline": "^3.0.0",
    "open": "^8.0.8",
    "ora": "^5.4.0",
    "p-map": "^4.0.0",
    "read-pkg-up": "^7.0.1",
    "recursive-readdir": "^2.2.2",
    "split-lines": "^2.1.0",
    "strip-bom": "^4.0.0",
    "ts2gas": "^3.6.4",
    "typescript": "^4.2.4",
    "watch": "^0.13.0",
    "wtfnode": "^0.8.4"
  },
  "devDependencies": {
    "@types/chai": "^4.2.18",
    "@types/fs-extra": "^9.0.11",
    "@types/inquirer": "^7.3.1",
<<<<<<< HEAD
    "@types/mocha": "^8.2.1",
    "@types/node": "^10.17.59",
=======
    "@types/mocha": "^8.2.2",
    "@types/node": "^12.20.12",
>>>>>>> 07321426
    "@types/recursive-readdir": "^2.2.0",
    "@types/tmp": "^0.2.0",
    "@types/watch": "^1.0.1",
    "chai": "^4.3.4",
    "coveralls": "^3.1.0",
    "gts": "^3.1.0",
    "mocha": "^8.4.0",
    "nyc": "^15.1.0",
    "prettier": "^2.2.1",
    "tmp": "^0.2.1",
    "type-fest": "^1.1.1"
  }
}<|MERGE_RESOLUTION|>--- conflicted
+++ resolved
@@ -91,13 +91,8 @@
     "@types/chai": "^4.2.18",
     "@types/fs-extra": "^9.0.11",
     "@types/inquirer": "^7.3.1",
-<<<<<<< HEAD
-    "@types/mocha": "^8.2.1",
-    "@types/node": "^10.17.59",
-=======
     "@types/mocha": "^8.2.2",
     "@types/node": "^12.20.12",
->>>>>>> 07321426
     "@types/recursive-readdir": "^2.2.0",
     "@types/tmp": "^0.2.0",
     "@types/watch": "^1.0.1",
