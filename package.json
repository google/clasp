{
  "name": "@google/clasp",
  "version": "2.2.1",
  "description": "Develop Apps Script Projects locally",
  "main": "./src/index.js",
  "scripts": {
    "build": "tsc --project tsconfig.json && npm i -g --loglevel=error",
    "build-fresh": "npm cache clean --force && npm i && npm run build",
    "watch": "tsc --project tsconfig.json --watch",
    "publish": "npm publish --access public",
    "lint": "tslint --project tslint.json && echo 'No lint errors. All good!'",
    "test": "nyc ./node_modules/.bin/mocha -r ts-node/register --cache false --timeout 100000 'tests/**/*.ts'",
    "coverage": "nyc --cache false report --reporter=text-lcov | coveralls",
    "prettier": "./node_modules/prettier/bin-prettier.js --parser typescript --single-quote --bracket-spacing --print-width 110 --trailing-comma all src/**/*.ts --write"
  },
  "bin": {
    "clasp": "./src/index.js"
  },
  "nyc": {
    "include": [
      "src/**/*.ts"
    ],
    "extension": [
      ".ts"
    ],
    "require": [
      "ts-node/register"
    ],
    "reporter": [
      "text-summary",
      "html"
    ],
    "sourceMap": true,
    "instrument": true
  },
  "repository": {
    "type": "git",
    "url": "https://github.com/google/clasp"
  },
  "keywords": [
    "Apps",
    "Script",
    "SDK",
    "API",
    "script.google.com",
    "extension",
    "add-on"
  ],
  "importSort": {
    ".ts": {
      "parser": "typescript",
      "style": "module-compact"
    },
    "on-save": false
  },
  "author": "Grant Timmerman",
  "license": "Apache-2.0",
  "dependencies": {
    "chalk": "^2.4.2",
    "cli-spinner": "^0.2.10",
    "commander": "^2.20.0",
    "del": "^5.0.0",
    "dotf": "^1.2.0",
    "ellipsize": "^0.1.0",
    "find-up": "^4.1.0",
    "fs-extra": "^8.1.0",
    "fuzzy": "^0.1.3",
    "gaxios": "^2.0.1",
    "google-auth-library": "^4.2.5",
<<<<<<< HEAD
    "googleapis": "^41.0.0",
=======
    "googleapis": "^41.0.1",
>>>>>>> 35376568
    "inquirer": "^6.5.0",
    "inquirer-autocomplete-prompt": "1.0.1",
    "is-online": "^8.2.0",
    "mkdirp": "^0.5.1",
    "multimatch": "^4.0.0",
    "normalize-newline": "3.0.0",
    "open": "^6.4.0",
    "path": "^0.12.7",
    "pluralize": "^8.0.0",
    "recursive-readdir": "^2.2.2",
    "split-lines": "^2.0.0",
    "string.prototype.padend": "^3.0.0",
    "strip-bom": "^4.0.0",
    "ts2gas": "^3.4.4",
    "typescript": "^3.5.3",
    "watch": "^1.0.2"
  },
  "devDependencies": {
    "@types/chai": "^4.1.7",
    "@types/cli-spinner": "^0.2.0",
    "@types/events": "^3.0.0",
    "@types/fs-extra": "^8.0.0",
    "@types/inquirer": "^6.0.3",
    "@types/mkdirp": "^0.5.2",
    "@types/mocha": "^5.2.7",
<<<<<<< HEAD
    "@types/node": "^10.14.12",
=======
    "@types/node": "^10.14.13",
>>>>>>> 35376568
    "@types/pluralize": "^0.0.29",
    "@types/recursive-readdir": "^2.2.0",
    "@types/tmp": "^0.1.0",
    "@types/watch": "^1.0.1",
    "axios": "^0.19.0",
    "chai": "^4.2.0",
    "coveralls": "^3.0.5",
<<<<<<< HEAD
    "mocha": "^6.1.4",
=======
    "mocha": "^6.2.0",
>>>>>>> 35376568
    "nyc": "^14.1.1",
    "prettier": "^1.18.2",
    "tmp": "^0.1.0",
    "ts-node": "^8.3.0",
    "tslint": "^5.18.0"
  }
}<|MERGE_RESOLUTION|>--- conflicted
+++ resolved
@@ -67,11 +67,7 @@
     "fuzzy": "^0.1.3",
     "gaxios": "^2.0.1",
     "google-auth-library": "^4.2.5",
-<<<<<<< HEAD
-    "googleapis": "^41.0.0",
-=======
     "googleapis": "^41.0.1",
->>>>>>> 35376568
     "inquirer": "^6.5.0",
     "inquirer-autocomplete-prompt": "1.0.1",
     "is-online": "^8.2.0",
@@ -97,11 +93,7 @@
     "@types/inquirer": "^6.0.3",
     "@types/mkdirp": "^0.5.2",
     "@types/mocha": "^5.2.7",
-<<<<<<< HEAD
-    "@types/node": "^10.14.12",
-=======
     "@types/node": "^10.14.13",
->>>>>>> 35376568
     "@types/pluralize": "^0.0.29",
     "@types/recursive-readdir": "^2.2.0",
     "@types/tmp": "^0.1.0",
@@ -109,11 +101,7 @@
     "axios": "^0.19.0",
     "chai": "^4.2.0",
     "coveralls": "^3.0.5",
-<<<<<<< HEAD
-    "mocha": "^6.1.4",
-=======
     "mocha": "^6.2.0",
->>>>>>> 35376568
     "nyc": "^14.1.1",
     "prettier": "^1.18.2",
     "tmp": "^0.1.0",
