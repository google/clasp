--- conflicted
+++ resolved
@@ -5,18 +5,14 @@
 import { describe, it } from 'mocha';
 import * as tmp from 'tmp';
 import { getFileType } from './../src/files';
-<<<<<<< HEAD
-import { ERROR, getAPIFileType, getScriptURL, getWebApplicationURL, saveProject } from './../src/utils.js';
-=======
 import {
   ERROR,
   getAPIFileType,
   getScriptURL,
   getWebApplicationURL,
-  saveProjectId,
+  saveProject,
   PROJECT_NAME,
 } from './../src/utils.js';
->>>>>>> 4ff4a3a4
 const { spawnSync } = require('child_process');
 const TEST_CODE_JS = 'function test() { Logger.log(\'test\'); }';
 const TEST_JSON = '{"timeZone": "America/New_York"}';
