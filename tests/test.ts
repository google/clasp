--- conflicted
+++ resolved
@@ -388,9 +388,6 @@
   after(cleanup);
 });
 
-<<<<<<< HEAD
-describe('Test URL helper from utils', () => {
-=======
 describe('Test getAppsScriptFileName function from files', () => {
   it('should return the basename correctly', () => {
     expect(getAppsScriptFileName('./', 'appsscript.json')).to.equal('appsscript');
@@ -400,8 +397,7 @@
   });
 });
 
-describe('Test getScriptURL function from utils', () => {
->>>>>>> 24e0a25b
+describe('Test URL helper from utils', () => {
   it('should return the scriptURL correctly', () => {
     const url = URL.SCRIPT('abcdefghijklmnopqrstuvwxyz');
     expect(url).to.equal('https://script.google.com/d/abcdefghijklmnopqrstuvwxyz/edit');
