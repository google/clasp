# Run

`clasp run [functionName]` allows you to execute Apps Script functions remotely.

### Prerequisites

To use `clasp run`, you need to complete 5 steps:

<<<<<<< HEAD
- Set up a **Project ID**.
- Create an **OAuth Client ID** (Desktop App). Download as `creds.json`.
=======
- Set up the **Project ID** in your `.clasp.json` if missing.
- Create an **OAuth Client ID** (Other). Download as `creds.json`.
>>>>>>> d633ca9f
- `clasp login --creds creds.json` with this downloaded file.
- Add the following to `appsscript.json`:
  ```json
  "executionApi": {
    "access": "ANYONE"
  }
  ```
- Deploy your project as an API Executable if necessary

#### Setup Instructions

1. Ensure you have upgraded to the latest version
    - `clasp -v`
1. Add a `projectId` to your `.clasp.json`. You can find your Project ID via:
    - [Create a GCP project](https://cloud.google.com/resource-manager/docs/creating-managing-projects)
    - Record the `Project ID` and `Project number`. (Example: `my-sample-project-191923.` and `314053285323`)
    - Run the command with your `Project ID`: `clasp setting projectId <PROJECT_ID>`
1. Set the `projectId` to your Apps Script project
    - Open `https://console.developers.google.com/apis/credentials/consent?project=[PROJECT_ID]`
    - Set `Application name` to `clasp project` and click `save`.
    - Run `clasp open`
    - In the menu, click `⚙️ Project Settings > Google Cloud Platform (GCP) Project`
    - If the `Project Number` is missing,
      - Click `Change Project`, paste the PROJECT_NUMBER, and click `Set project`
1. Use your own OAuth 2 client. Create one by following these instructions:
    - `clasp open --creds`
    - Press **Create credentials** > **OAuth client ID**
    - Application type: **Desktop App**
    - **Create** > **OK**
    - Download the file (⬇), move it to your directory, and name it `creds.json`. Please keep this file secret!
1. Call `clasp login --creds creds.json`
1. Add the following to `appsscript.json`:
      ```json
      "executionApi": {
        "access": "ANYONE"
      }
      ```
1. If you use Google Workspace, enable `Apps Script API`
    - Open `https://console.cloud.google.com/marketplace/product/google/script.googleapis.com?project=[PROJECT_ID]`
    - Press ENABLE button

### Run a function

After setup, you can remotely execute Apps Script functions from `clasp`:

- `clasp push` your files.
- Type `clasp run`. You'll be prompted for which function you want to run. Select and press **Enter**.
- The result is displayed in the output.
- You can also run functions directly. i.e. `clasp run helloWorld`.

If you get an "Script API executable not published/deployed." error, deploy your script as an API Executable:

- Run `clasp open`
- Click `Deploy > New deployment`
- Select type ⚙ > API Executable
- Type a `Description`
- Click `Deploy`

### Run a function that requires scopes

Many Apps Script functions require special OAuth Scopes (Gmail, Drive, etc.).

To run functions that use these scopes, you must add the scopes to your Apps Script manifest and `clasp login` again.

- `clasp open`
- At the left, click **Overview**.
  - View the scopes under "Project OAuth Scopes."
- Add these scopes to your `appsscript.json` in the `oauthScopes` property array.
- Log in again: `clasp login --creds creds.json`. This will add these scopes to your credentials.
- `clasp run sendMail`<|MERGE_RESOLUTION|>--- conflicted
+++ resolved
@@ -6,13 +6,8 @@
 
 To use `clasp run`, you need to complete 5 steps:
 
-<<<<<<< HEAD
-- Set up a **Project ID**.
+- Set up a **Project ID** in your `.clasp.json` if missing.
 - Create an **OAuth Client ID** (Desktop App). Download as `creds.json`.
-=======
-- Set up the **Project ID** in your `.clasp.json` if missing.
-- Create an **OAuth Client ID** (Other). Download as `creds.json`.
->>>>>>> d633ca9f
 - `clasp login --creds creds.json` with this downloaded file.
 - Add the following to `appsscript.json`:
   ```json
