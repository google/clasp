--- conflicted
+++ resolved
@@ -4,10 +4,6 @@
 
 - [Develop clasp](/docs/develop.md): Build, Run, and Test the CLI.
 - [Run](/docs/run.md): Execute Apps Script remotely with `clasp run`.
-<<<<<<< HEAD
-- [Running loaclly](/docs/running-locally.md): Install and use clasp as a local dependency.
-=======
 - [Running locally](/docs/running-locally.md): Install and use clasp as a local dependency.
->>>>>>> 9f753fb3
 - [Settings](/docs/settings.md): Set up JSON autocompletion and `.gs` syntax highlighting.
 - [TypeScript](/docs/typescript.md): Learn how to develop Apps Script in TypeScript.