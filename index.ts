#!/usr/bin/env node
/**
 * @license
 * Copyright Google Inc.
 *
 * Licensed under the Apache License, Version 2.0 (the "License");
 * you may not use this file except in compliance with the License.
 * You may obtain a copy of the License at
 *
 *     https://www.apache.org/licenses/LICENSE-2.0
 *
 * Unless required by applicable law or agreed to in writing, software
 * distributed under the License is distributed on an "AS IS" BASIS,
 * WITHOUT WARRANTIES OR CONDITIONS OF ANY KIND, either express or implied.
 * See the License for the specific language governing permissions and
 * limitations under the License.
 */

/**
 * The Apps Script CLI
 */
import * as anymatch from "anymatch";
import 'connect';
import * as del from 'del';
const dotf = require('dotf');
const findParentDir = require('find-parent-dir');
import * as fs from 'fs';
const google = require('googleapis');
import * as http from 'http';
const isOnline = require('is-online');
import * as mkdirp from 'mkdirp';
const OAuth2 = google.auth.OAuth2;
const open = require('open');
import * as os from 'os';
const path = require('path');
import * as pluralize from 'pluralize';
const commander = require('commander');
const read = require('read-file');
const readMultipleFiles = require('read-multiple-files');
import * as recursive from 'recursive-readdir';
import { Spinner } from 'cli-spinner';
const splitLines = require('split-lines');
import * as url from 'url';
const readline = require('readline');
import * as Promise from 'bluebird';
import { Server } from "http";

// Debug
const DEBUG = false;

// Names / Paths
const PROJECT_NAME = 'clasp';
const PROJECT_MANIFEST_BASENAME = 'appsscript';
const PROJECT_MANIFEST_FULLNAME = `${PROJECT_MANIFEST_BASENAME}.json`;

// Dotfile names
const DOT = {
  IGNORE: { // Ignores files on `push`
    DIR: '~',
    NAME: `${PROJECT_NAME}ignore`,
    PATH: `.${PROJECT_NAME}ignore`,
  },
  PROJECT: { // Saves project information, local to project directory
    DIR: path.join('.', '/'), // Relative to where the command is run. See DOTFILE.PROJECT()
    NAME: `${PROJECT_NAME}.json`,
    PATH: `.${PROJECT_NAME}.json`,
  },
  RC: { // Saves global information, in the $HOME directory
    DIR: '~',
    NAME: `${PROJECT_NAME}rc.json`,
    PATH: path.join('~', `.${PROJECT_NAME}rc.json`),
    ABSOLUTE_PATH: path.join(os.homedir(), `.${PROJECT_NAME}rc.json`)
  },
};

// Clasp settings file (Saved in ~/.clasprc.json)
interface ClaspSettings {
  access_token: string;
  refresh_token: string;
  token_type: string;
  expiry_date: string;
}
// Project settings file (Saved in .clasp.json)
interface ProjectSettings {
  scriptId: string;
  rootDir: string;
}

// An Apps Script API File
interface AppsScriptFile {
  name: string;
  type: string;
  source: string;
}

interface LoginOptions {
  localhost: boolean;
}

// Dotfile files
const DOTFILE = {
  /**
   * Reads DOT.IGNORE.PATH to get a glob pattern of ignored paths.
   * @return {Promise<string[]>} A list of file glob patterns
   */
  IGNORE: () => {
    const projectDirectory: string = findParentDir.sync(process.cwd(), DOT.PROJECT.PATH) || DOT.PROJECT.DIR;
    const path = `${projectDirectory}/${DOT.IGNORE.PATH}`;
    return new Promise<string[]>((res, rej) => {
      if (fs.existsSync(path)) {
        const buffer = read.sync(DOT.IGNORE.PATH, 'utf8');
        res(splitLines(buffer).filter((name: string) => name));
      } else {
        res([]);
      }
    });
  },
  /**
   * Gets the closest DOT.PROJECT.NAME in the parent directory of the directory
   * that the command was run in.
   * @return {dotf} A dotf with that dotfile. Null if there is no file
   */
  PROJECT: () => {
    const projectDirectory: string = findParentDir.sync(process.cwd(), DOT.PROJECT.PATH) || DOT.PROJECT.DIR;
    return dotf(projectDirectory, DOT.PROJECT.NAME);
  },
  // See `login`: Stores { accessToken, refreshToken }
  RC: dotf(DOT.RC.DIR, DOT.RC.NAME),
};

// API settings
// @see https://developers.google.com/oauthplayground/
const REDIRECT_URI_OOB = 'urn:ietf:wg:oauth:2.0:oob';
const oauth2Client = new OAuth2(
  '1072944905499-vm2v2i5dvn0a0d2o4ca36i1vge8cvbn0.apps.googleusercontent.com', // CLIENT_ID
  'v6V3fKV_zWU7iw1DrpO1rknX', // CLIENT_SECRET
  'http://localhost'
);
const script = google.script({
  version: 'v1',
  auth: oauth2Client
});

// Log messages (some logs take required params)
const LOG = {
  AUTH_CODE: 'Enter the code from that page here: ',
  AUTH_PAGE_SUCCESSFUL: `Logged in! You may close this page.`, // HTML Redirect Page
  AUTH_SUCCESSFUL: `Saved the credentials to ${DOT.RC.PATH}. You may close the page.`,
  AUTHORIZE: (authUrl: string) => `🔑  Authorize ${PROJECT_NAME} by visiting this url:\n${authUrl}\n`,
  CLONE_SUCCESS: (fileNum: number) => `Cloned ${fileNum} ${pluralize('files', fileNum)}.`,
  CLONING: 'Cloning files...',
  CREATE_PROJECT_FINISH: (scriptId: string) => `Created new script: ${getScriptURL(scriptId)}`,
  CREATE_PROJECT_START: (title: string) => `Creating new script: ${title}...`,
  DEPLOYMENT_CREATE: 'Creating deployment...',
  DEPLOYMENT_DNE: 'No deployed versions of script.',
  DEPLOYMENT_LIST: (scriptId: string) => `Listing deployments for ${scriptId}...`,
  DEPLOYMENT_START: (scriptId: string) => `Deploying project ${scriptId}...`,
  FILES_TO_PUSH: 'Files to push were:',
  FINDING_SCRIPTS: 'Finding your scripts...',
  OPEN_PROJECT: (scriptId: string) => `Opening script: ${scriptId}`,
  PULLING: 'Pulling files...',
  PUSH_SUCCESS: (numFiles: number) => `Pushed ${numFiles} ${pluralize('files', numFiles)}.`,
  PUSH_FAILURE: 'Push failed. Errors:',
  PUSHING: 'Pushing files...',
  REDEPLOY_END: 'Updated deployment.',
  REDEPLOY_START: 'Updating deployment...',
  RENAME_FILE: (oldName: string, newName: string) => `Renamed file: ${oldName} -> ${newName}`,
  UNDEPLOYMENT_FINISH: (deploymentId: string) => `Undeployed ${deploymentId}.`,
  UNDEPLOYMENT_START: (deploymentId: string) => `Undeploy ${deploymentId}...`,
  UNTITLED_SCRIPT_TITLE: 'Untitled Script',
  VERSION_CREATE: 'Creating a new version...',
  VERSION_CREATED: (versionNumber: string) => `Created version ${versionNumber}.`,
  VERSION_DESCRIPTION: ({ versionNumber, description }: any) => `${versionNumber} - ${description || '(no description)'}`,
  VERSION_NUM: (numVersions: number) => `~ ${numVersions} ${pluralize('Version', numVersions)} ~`,
};

// Error messages (some errors take required params)
const ERROR = {
  ACCESS_TOKEN: `Error retrieving access token: `,
  COMMAND_DNE: (command: string) => `🤔  Unknown command "${command}"\n
Forgot ${PROJECT_NAME} commands? Get help:\n  ${PROJECT_NAME} --help`,
  CONFLICTING_FILE_EXTENSION: (name: string) => `File names: ${name}.js/${name}.gs conflict. Only keep one.`,
  CREATE: 'Error creating script.',
  DEPLOYMENT_COUNT: `Unable to deploy; Only one deployment can be created at a time`,
  FOLDER_EXISTS: `Project file (${DOT.PROJECT.PATH}) already exists.`,
  FS_DIR_WRITE: 'Could not create directory.',
  FS_FILE_WRITE: 'Could not write file.',
  LOGGED_IN: `You seem to already be logged in. Did you mean to 'logout'?`,
  LOGGED_OUT: `\nCommand failed. Please login. (${PROJECT_NAME} login)`,
  OFFLINE: 'Error: Looks like you are offline.',
  ONE_DEPLOYMENT_CREATE: 'Currently just one deployment can be created at a time.',
  READ_ONLY_DELETE: 'Unable to delete read-only deployment.',
  PERMISSION_DENIED: `Error: Permission denied. Enable the Apps Script API:
https://script.google.com/home/usersettings`,
  SCRIPT_ID: '\n> Did you provide the correct scriptId?\n',
  SCRIPT_ID_DNE: `No ${DOT.PROJECT.PATH} settings found. \`create\` or \`clone\` a project first.`,
  SCRIPT_ID_INCORRECT: (scriptId: string) => `The scriptId "${scriptId}" looks incorrect.
Did you provide the correct scriptId?`,
  UNAUTHENTICATED: 'Error: Unauthenticated request: Please try again.',
};

// Utils
const spinner = new Spinner();

/**
 * Logs errors to the user such as unauthenticated or permission denied
 * @param  {object} err         The object from the request's error
 * @param  {string} description The description of the error
 */
const logError = (err: any, description = '') => {
  // Errors are weird. The API returns interesting error structures.
  // TODO(timmerman) This will need to be standardized. Waiting for the API to
  // change error model. Don't review this method now.
  if (err && typeof err.error === 'string') {
    console.error(JSON.parse(err.error).error);
  } else if (err && err.statusCode === 401 || err && err.error && err.error.error && err.error.error.code === 401) {
    console.error(ERROR.UNAUTHENTICATED);
  } else if (err && (err.error && err.error.code === 403 || err.code === 403)) {
    console.error(ERROR.PERMISSION_DENIED);
  } else {
    if (err && err.error) {
      console.error(`~~ API ERROR (${err.statusCode || err.error.code})`);
      console.error(err.error);
    }
    if (description) console.error(description);
  }
};

/**
 * Gets the script URL from a script ID.
 *
 * It is too expensive to get the script URL from the Drive API. (Async/not offline)
 * @param  {string} scriptId The script ID
 * @return {string}          The URL of the script in the online script editor.
 */
const getScriptURL = (scriptId: string) => `https://script.google.com/d/${scriptId}/edit`;

/**
 * Gets the project settings from the project dotfile. Logs errors.
 * Should be used instead of `DOTFILE.PROJECT().read()`
 * @return {Promise} A promise to get the project script ID.
 */
function getProjectSettings(): Promise<ProjectSettings> {
  const promise = new Promise<ProjectSettings>((resolve, reject) => {
    const fail = () => {
      logError(null, ERROR.SCRIPT_ID_DNE);
      reject();
    };
    const dotfile = DOTFILE.PROJECT();
    if (dotfile) {
      // Found a dotfile, but does it have the settings, or is it corrupted?
      dotfile.read().then((settings: ProjectSettings) => {
        // Settings must have the script ID. Otherwise we err.
        if (settings.scriptId) {
          resolve(settings);
        } else {
          // TODO: Better error message
          fail(); // Script ID DNE
        }
      }).catch((err: object) => {
        fail(); // Failed to read dotfile
      });
    } else {
      fail(); // Never found a dotfile
    }
  });
  promise.catch(err => {
    logError(err);
    spinner.stop(true);
  });
  return promise;
}

/**
 * Loads the Apps Script API credentials for the CLI.
 * Required before every API call.
 * @param {Function} cb The callback
 */
function getAPICredentials(cb: (rc: ClaspSettings | void) => void) {
  DOTFILE.RC.read().then((rc: ClaspSettings) => {
    oauth2Client.credentials = rc;
    cb(rc);
  }).catch((err: object) => {
    logError(null, ERROR.LOGGED_OUT);
    process.exit(-1);
  });
}

/**
 * Requests authorization to manage Apps Script projects.
 * @param {boolean} useLocalhost True if a local HTTP server should be run
 *     to handle the auth response. False if manual entry used.
 */
function authorize(useLocalhost: boolean) {
  const codes = oauth2Client.generateCodeVerifier();
  // See https://developers.google.com/identity/protocols/OAuth2InstalledApp#step1-code-verifier
  const options = {
    access_type: 'offline',
    scope: [
      'https://www.googleapis.com/auth/script.deployments',
      'https://www.googleapis.com/auth/script.projects',
      'https://www.googleapis.com/auth/drive.metadata.readonly'
    ],
    // code_challenge_method: 'S256',
    // code_challenge: codes.codeChallenge,
  };
  const authCode: Promise<string> = useLocalhost ?
    authorizeWithLocalhost(options) :
    authorizeWithoutLocalhost(options);

  authCode.then((code: string) => {
    return new Promise((res: Function, rej: Function) => {
      oauth2Client.getToken(code, (err: string, token: string) => {
        if (err) return rej(err);
        return res(token);
      });
    });
  })
    .then((token: object) => DOTFILE.RC.write(token))
    .then(() => console.log(LOG.AUTH_SUCCESSFUL))
    .catch((err: string) => console.error(ERROR.ACCESS_TOKEN + err));
}

/**
 * Requests authorization to manage Apps Scrpit projects. Spins up
 * a temporary HTTP server to handle the auth redirect.
 *
 * @param {Object} opts OAuth2 options TODO formalize options
 * @return {Promise} Promise resolving with the authorization code
 */
function authorizeWithLocalhost(opts: object): Promise<string> {
  return new Promise((res: Function, rej: Function) => {
    const server = http.createServer((req: http.ServerRequest, resp: http.ServerResponse) => {
      const urlParts = url.parse(req.url || '', true);
      const code = urlParts.query.code;
      if (urlParts.query.code) {
        res(urlParts.query.code);
      } else {
        rej(urlParts.query.error);
      }
      resp.end(LOG.AUTH_PAGE_SUCCESSFUL);
      setTimeout(() => { // TODO Remove hack to shutdown server.
        process.exit();
      }, 1000);
    });

    server.listen(0, () => {
      oauth2Client.redirectUri = `http://localhost:${server.address().port}`;
      const authUrl = oauth2Client.generateAuthUrl(opts);
      console.log(LOG.AUTHORIZE(authUrl));
      open(authUrl);
    });
  });
}

/**
 * Requests authorization to manage Apps Scrpit projects. Requires the
 * user to manually copy/paste the authorization code. No HTTP server is
 * used.
 *
 * @param {Object} opts OAuth2 options
 * @return {Promise} Promise resolving with the authorization code
 */

function authorizeWithoutLocalhost(opts: any): Promise<string> {
  oauth2Client.redirectUri = REDIRECT_URI_OOB;
  const authUrl = oauth2Client.generateAuthUrl(opts);
  console.log(LOG.AUTHORIZE(authUrl));

  return new Promise((res, rej) => {
    const rl = readline.createInterface({
      input: process.stdin,
      output: process.stdout
    });
    rl.question(LOG.AUTH_CODE, (code: string) => {
      if (code && code.length) {
        res(code);
      } else {
        rej("No authorization code entered.");
      }
      rl.close();
    });
  });
}

/**
 * Gets the local file type from the API FileType.
 * @param  {string} type The file type returned by Apps Script
 * @return {string}      The file type
 * @see https://developers.google.com/apps-script/api/reference/rest/v1/File#FileType
 */
function getFileType(type: string): string {
  return (type === 'SERVER_JS') ? 'js' : type.toLowerCase();
}

/**
 * Gets the API FileType. Assumes the path is valid.
 * @param  {string} path The file path
 * @return {string}      The API's FileType enum (uppercase), null if not valid.
 */
function getAPIFileType(path: string): string {
  const extension: string = path.substr(path.lastIndexOf('.') + 1).toUpperCase();
  return (extension === 'GS' || extension === 'JS') ? 'SERVER_JS' : extension.toUpperCase();
}

/**
 * Checks if the network is available. Gracefully exits if not.
 */
async function checkIfOnline() {
  if (!(await isOnline())) {
    logError(null, ERROR.OFFLINE);
    process.exit(1);
  }
}

/**
 * Saves the script ID in the project dotfile.
 * @param  {string} scriptId The script ID
 */
function saveProjectId(scriptId: string): void {
  DOTFILE.PROJECT().write({ scriptId }); // Save the script id
}

/**
 * Checks if the current directory appears to be a valid project.
 * @return {boolean} True if valid project, false otherwise
 */
function manifestExists(): boolean {
  return fs.existsSync(PROJECT_MANIFEST_FULLNAME);
}

// CLI

/**
 * Set global CLI configurations
 */
commander
  .usage(`${PROJECT_NAME} <command> [options]`)
  .description(`${PROJECT_NAME} - The Apps Script CLI`);

/**
 * Logs the user in. Saves the client credentials to an rc file.
 */
commander
  .command('login')
  .description('Log in to script.google.com')
  .option('--no-localhost', 'Do not run a local server, manually enter code instead')
  .action((cmd: LoginOptions) => {
    // Try to read the RC file.
    DOTFILE.RC.read().then((rc: ClaspSettings) => {
      console.warn(ERROR.LOGGED_IN);
    }).catch(async (err: string) => {
      await checkIfOnline();
      authorize(cmd.localhost);
    });
  });

/**
 * Logs out the user by deleteing client credentials.
 */
commander
  .command('logout')
  .description('Log out')
  .action(() => {
    del(DOT.RC.ABSOLUTE_PATH, { force: true }); // del doesn't work with a relative path (~)
  });

/**
 * Creates a new script project.
 * @param {string} [scriptTitle] An optional project title.
 * @param {string} [scriptParentId] An optional project parent Id. The Drive ID of a parent file
 *   that the created script project is bound to. This is usually the ID of a
 *   Google Doc, Google Sheet, Google Form, or Google Slides file. If not set, a
 *   standalone script project is created.
 * @example `create "My Script" "1D_Gxyv*****************************NXO7o"`
 * @see https://developers.google.com/apps-script/api/reference/rest/v1/projects/create#body.request_body.FIELDS.parent_id
 */
commander
  .command('create [scriptTitle] [scriptParentId]')
  .description('Create a script')
  .action((title: string = LOG.UNTITLED_SCRIPT_TITLE, parentId: string) => {
    if (fs.existsSync(DOT.PROJECT.PATH)) {
      logError(null, ERROR.FOLDER_EXISTS);
    } else {
      getAPICredentials(async () => {
        await checkIfOnline();
        spinner.setSpinnerTitle(LOG.CREATE_PROJECT_START(title));
        spinner.start();
        script.projects.create({ title, parentId }, {}, (error: object, { data }: any) => {
          const scriptId = data.scriptId;
          spinner.stop(true);
          if (error) {
            logError(error, ERROR.CREATE);
          } else {
            console.log(LOG.CREATE_PROJECT_FINISH(scriptId));
            saveProjectId(scriptId);
            if (!manifestExists()) {
              fetchProject(scriptId); // fetches appsscript.json, o.w. `push` breaks
            }
          }
        });
      });
    }
  });

/**
 * Fetches the files for a project from the server and writes files locally to
 * `pwd` with dots converted to subdirectories.
 * @param {string} scriptId The project script id
 * @param {string?} rootDir The directory to save the project files to. Defaults to `pwd`
 * @param {number?} versionNumber The version of files to fetch.
 */
function fetchProject(scriptId: string, rootDir = '', versionNumber?: number) {
  spinner.start();
  getAPICredentials(async () => {
    await checkIfOnline();
    script.projects.getContent({
      scriptId,
      versionNumber,
    }, {}, (error: any, { data }: any) => {
      spinner.stop(true);
      if (error) {
        if (error.statusCode === 404) return logError(null, ERROR.SCRIPT_ID_INCORRECT(scriptId));
        return logError(error, ERROR.SCRIPT_ID);
      } else {
        if (!data.files) {
          return logError(null, ERROR.SCRIPT_ID_INCORRECT(scriptId));
        }
        // Create the files in the cwd
        console.log(LOG.CLONE_SUCCESS(data.files.length));
        const sortedFiles = data.files.sort((file: AppsScriptFile) => file.name);
        sortedFiles.map((file: AppsScriptFile) => {
          const filePath = `${file.name}.${getFileType(file.type)}`;
          const truePath = `${rootDir || '.'}/${filePath}`;
          mkdirp(path.dirname(truePath), (err) => {
            if (err) return logError(err, ERROR.FS_DIR_WRITE);
            if (!file.source) return; // disallow empty files
            fs.writeFile(truePath, file.source, (err) => {
              if (err) return logError(err, ERROR.FS_FILE_WRITE);
            });
            // Log only filename if pulling to root (Code.gs vs ./Code.gs)
            console.log(`└─ ${rootDir ? truePath : filePath}`);
          });
        });
      }
    });
  });
}

/**
 * Fetches a project and saves the script id locally.
 */
commander
  .command('clone <scriptId> [versionNumber]')
  .description('Clone a project')
  .action(async (scriptId: string, versionNumber?: number) => {
      await checkIfOnline();
      spinner.setSpinnerTitle(LOG.CLONING);
      saveProjectId(scriptId);
      fetchProject(scriptId, '', versionNumber);
  });

/**
 * Fetches a project from either a provided or saved script id.
 */
commander
  .command('pull')
  .description('Fetch a remote project')
  .action(async () => {
    await checkIfOnline();
    getProjectSettings().then(({ scriptId, rootDir }: ProjectSettings) => {
      if (scriptId) {
        spinner.setSpinnerTitle(LOG.PULLING);
        fetchProject(scriptId, rootDir);
      }
    });
  });

/**
 * Force writes all local files to the script management server.
 * Ignores files:
 * - That start with a .
 * - That don't have an accepted file extension
 * - That are ignored (filename matches a glob pattern in the ignore file)
 */
commander
  .command('push')
  .description('Update the remote project')
  .action(async () => {
    spinner.setSpinnerTitle(LOG.PUSHING);
    spinner.start();
    getAPICredentials(async () => {
      await checkIfOnline();
      getProjectSettings().then(({ scriptId, rootDir }: ProjectSettings) => {
        if (!scriptId) return;
        // Read all filenames as a flattened tree
        recursive(rootDir || path.join('.', '/'), (err, filePaths) => {
          if (err) return logError(err);
          // Filter files that aren't allowed.
          filePaths = filePaths.filter((name) => !name.startsWith('.'));
          DOTFILE.IGNORE().then((ignorePatterns: string[]) => {
            filePaths = filePaths.sort(); // Sort files alphanumerically
            let abortPush = false;

            // Match the files with ignored glob pattern
            readMultipleFiles(filePaths, 'utf8', (err: string, contents: string[]) => {
              if (err) return console.error(err);
              const nonIgnoredFilePaths: string[] = [];

              // Check if there are any .gs files
              // We will prompt the user to rename files
              let canRenameToJS = false;
              filePaths.map((name, i) => {
                if (path.extname(name) === '.gs') {
                  canRenameToJS = true;
                }
              });

              // Check if there are files that will conflict if renamed .gs to .js
              filePaths.map((name: string) => {
                const fileNameWithoutExt = name.slice(0, -path.extname(name).length);
                if (filePaths.indexOf(fileNameWithoutExt + '.js') !== -1 &&
                  filePaths.indexOf(fileNameWithoutExt + '.gs') !== -1) {
                  // Can't rename, conflicting files
                  abortPush = true;
                  if (path.extname(name) === '.gs') { // only print error once (for .gs)
                    logError(null, ERROR.CONFLICTING_FILE_EXTENSION(fileNameWithoutExt));
                  }
                } else if (path.extname(name) === '.gs') {
                  // rename file to js
                  console.log(LOG.RENAME_FILE(fileNameWithoutExt + '.gs', fileNameWithoutExt + '.js'));
                  fs.renameSync(fileNameWithoutExt + '.gs', fileNameWithoutExt + '.js');
                }
              });
              if (abortPush) return spinner.stop(true);

              const files = filePaths.map((name, i) => {
                let nameWithoutExt = name.slice(0, -path.extname(name).length);
                // Replace OS specific path separator to common '/' char
                nameWithoutExt = nameWithoutExt.replace(/\\/g, '/');

                // Formats rootDir/appsscript.json to appsscript.json.
                // Preserves subdirectory names in rootDir
                // (rootDir/foo/Code.js becomes foo/Code.js)
                let formattedName = nameWithoutExt;
                if (rootDir) {
                  formattedName = nameWithoutExt.slice(
                    rootDir.length + 1,
                    nameWithoutExt.length
                  );
                }
                if (getAPIFileType(name) && !anymatch(ignorePatterns, name)) {
                  nonIgnoredFilePaths.push(name);
                  const file: AppsScriptFile = {
                    name: formattedName, // the file base name
                    type: getAPIFileType(name), // the file extension
                    source: contents[i] //the file contents
                  };
                  return file;
                } else {
                  return; // Skip ignored files
                }
              }).filter(Boolean); // remove null values

              script.projects.updateContent({
                scriptId,
                resource: { files }
              }, {}, (error: any, res: Function) => {
                spinner.stop(true);
                if (error) {
                  console.error(LOG.PUSH_FAILURE);
                  error.errors.map((err: any) => {
                    console.error(err.message);
                  });
                  console.error(LOG.FILES_TO_PUSH);
                  nonIgnoredFilePaths.map((filePath) => {
                    console.error(`└─ ${filePath}`);
                  });
                } else {
                  nonIgnoredFilePaths.map((filePath) => {
                    console.log(`└─ ${filePath}`);
                  });
                  console.log(LOG.PUSH_SUCCESS(nonIgnoredFilePaths.length));
                }
              });
            });
          });
        });
      });
    });
  });

/**
 * Opens the script editor in the user's browser.
 */
commander
  .command('open')
  .description('Open a script')
  .action((scriptId: string) => {
    getProjectSettings().then(async ({ scriptId }: ProjectSettings) => {
      if (scriptId) {
        console.log(LOG.OPEN_PROJECT(scriptId));
        if (scriptId.length < 30) {
          logError(null, ERROR.SCRIPT_ID_INCORRECT(scriptId));
        } else {
          await checkIfOnline();
          open(getScriptURL(scriptId));
        }
      }
    });
  });

/**
 * List deployments of a script
 */
commander
  .command('deployments')
  .description('List deployment ids of a script')
  .action(() => {
    getAPICredentials(async () => {
      await checkIfOnline();
      getProjectSettings().then(({ scriptId }: ProjectSettings) => {
        if (!scriptId) return;
        spinner.setSpinnerTitle(LOG.DEPLOYMENT_LIST(scriptId));
        spinner.start();

        script.projects.deployments.list({
          scriptId
        }, {}, (error: any, { data }: any) => {
          spinner.stop(true);
          if (error) {
            logError(error);
          } else {
            const deployments = data.deployments;
            const numDeployments = deployments.length;
            const deploymentWord = pluralize('Deployment', numDeployments);
            console.log(`${numDeployments} ${deploymentWord}.`);
            deployments.map(({ deploymentId, deploymentConfig }: any) => {
              const versionString = !!deploymentConfig.versionNumber ?
                `@${deploymentConfig.versionNumber}` : '@HEAD';
              const description = deploymentConfig.description ?
                '- ' + deploymentConfig.description : '';
              console.log(`- ${deploymentId} ${versionString} ${description}`);
            });
          }
        });
      });
    });
  });

/**
 * Creates a version and deploys a script.
 * The response gives the version of the deployment.
 */
commander
  .command('deploy [version] [description]')
  .description('Deploy a project')
  .action((version: string, description: string) => {
    description = description || '';
    getAPICredentials(async () => {
      await checkIfOnline();
      getProjectSettings().then(({ scriptId }: ProjectSettings) => {
        if (!scriptId) return;
        spinner.setSpinnerTitle(LOG.DEPLOYMENT_START(scriptId));
        spinner.start();

        function createDeployment(versionNumber: string) {
          spinner.setSpinnerTitle(LOG.DEPLOYMENT_CREATE);
          script.projects.deployments.create({
            scriptId,
            resource: {
              versionNumber,
              manifestFileName: PROJECT_MANIFEST_BASENAME,
              description,
            }
          }, {}, (err: any, { data }: any) => {
            spinner.stop(true);
            if (err) {
              console.error(ERROR.DEPLOYMENT_COUNT);
            } else {
              console.log(`- ${data.deploymentId} @${versionNumber}.`);
            }
          });
        }

        // If the version is specified, update that deployment
        const versionRequestBody = {
          description
        };
        if (version) {
          createDeployment(version);
        } else { // if no version, create a new version and deploy that
          script.projects.versions.create({
            scriptId,
            resource: versionRequestBody
          }, {}, (err: any, { data }: any) => {
            spinner.stop(true);
            if (err) {
              logError(null, ERROR.ONE_DEPLOYMENT_CREATE);
            } else {
              console.log(LOG.VERSION_CREATED(data.versionNumber));
              createDeployment(data.versionNumber);
            }
          });
        }
      });
    });
  });

/**
 * Undeploys a deployment of a script.
 * @example "undeploy 123"
 */
commander
  .command('undeploy <deploymentId>')
  .description('Undeploy a deployment of a project')
  .action((deploymentId: string) => {
    getAPICredentials(async () => {
      await checkIfOnline();
      getProjectSettings().then(({ scriptId }: ProjectSettings) => {
        if (!scriptId) return;
        spinner.setSpinnerTitle(LOG.UNDEPLOYMENT_START(deploymentId));
        spinner.start();

        script.projects.deployments.delete({
          scriptId,
          deploymentId,
        }, {}, (err: any, res: any) => {  // TODO remove any
          spinner.stop(true);
          if (err) {
            logError(null, ERROR.READ_ONLY_DELETE);
          } else {
            console.log(LOG.UNDEPLOYMENT_FINISH(deploymentId));
          }
        });
      });
    });
  });

/**
 * Updates deployments of a script
 */
commander
  .command('redeploy <deploymentId> <version> <description>')
  .description(`Update a deployment`)
  .action((deploymentId: string, version: string, description: string) => {
    getAPICredentials(async () => {
      await checkIfOnline();
      getProjectSettings().then(({ scriptId }: ProjectSettings) => {
        script.projects.deployments.update({
          scriptId,
          deploymentId,
          resource: {
            deploymentConfig: {
              versionNumber: version,
              manifestFileName: PROJECT_MANIFEST_BASENAME,
              description
            }
          }
        }, {}, (error: any, res: any) => { // TODO remove any
          spinner.stop(true);
          if (error) {
            logError(null, error); // TODO prettier error
          } else {
            console.log(LOG.REDEPLOY_END);
          }
        });
      });
    });
  });

/**
 * List versions of a script
 */
commander
  .command('versions')
  .description('List versions of a script')
  .action(() => {
    spinner.setSpinnerTitle('Grabbing versions...');
    spinner.start();
    getAPICredentials(async () => {
      await checkIfOnline();
      getProjectSettings().then(({ scriptId }: ProjectSettings) => {
        script.projects.versions.list({
          scriptId,
        }, {}, (error: any, { data }: any) => {
          spinner.stop(true);
          if (error) {
            logError(error);
          } else {
            if (data && data.versions && data.versions.length) {
              const numVersions = data.versions.length;
              console.log(LOG.VERSION_NUM(numVersions));
              data.versions.map((version: string) => {
                console.log(LOG.VERSION_DESCRIPTION(version));
              });
            } else {
              console.error(LOG.DEPLOYMENT_DNE);
            }
          }
        });
      });
    });
  });

/**
 * Creates an immutable version of the script
 */
commander
  .command('version [description]')
  .description('Creates an immutable version of the script')
  .action((description: string) => {
    spinner.setSpinnerTitle(LOG.VERSION_CREATE);
    spinner.start();
    getAPICredentials(async () => {
      await checkIfOnline();
      getProjectSettings().then(({ scriptId }: ProjectSettings) => {
        script.projects.versions.create({
          scriptId,
          description,
        }, {}, (error: any, { data }: any) => {
          spinner.stop(true);
          if (error) {
            logError(error);
          } else {
            console.log(LOG.VERSION_CREATED(data.versionNumber));
          }
        });
      }).catch((err: any) => {
        spinner.stop(true);
        logError(err);
      });
    });
  });

/**
<<<<<<< HEAD
=======
 * Lists your most recent 10 apps scripts
 * TODO: add --all flag
 * @example `list`
 * This would show someting like:
 * helloworld1          (xxxxxxxxxxxxxxxxxxxxxxxxxxxxxxxxxxxxxxxxxxxxxxxxxxxxxxxxx)
 * helloworld2          (xxxxxxxxxxxxxxxxxxxxxxxxxxxxxxxxxxxxxxxxxxxxxxxxxxxxxxxxx)
 * helloworld3          (xxxxxxxxxxxxxxxxxxxxxxxxxxxxxxxxxxxxxxxxxxxxxxxxxxxxxxxxx)
 */
commander
  .command('list')
  .description('List App Scripts projects')
  .action(() => {
    spinner.setSpinnerTitle(LOG.FINDING_SCRIPTS);
    spinner.start();
    getAPICredentials(async () => {
      await checkIfOnline();
      getProjectSettings().then(({ scriptId }: ProjectSettings) => {
      const drive = google.drive({version: 'v3', auth: oauth2Client});
      drive.files.list({
        pageSize: 10,
        fields: 'nextPageToken, files(id, name)',
        q: "mimeType='application/vnd.google-apps.script'",
      }, (err: any, { data }: any) => {
        spinner.stop(true);
        if (err) return console.error(ERROR.UNAUTHENTICATED);
        const files = data.files;
        if (files.length) {
          files.map((file: any) => {
              console.log(`${file.name.padEnd(20)} (${file.id})`);
          });
        } else {
          console.log('No script files found.');
        }
      });
    });
  });
});

/**
>>>>>>> 3c5d2cdf
 * Displays the help function
 */
commander
  .command('help')
  .description('Display help')
  .action(() => {
    commander.outputHelp();
  });

/**
 * All other commands are given a help message.
 */
commander
  .command('*', { isDefault: true })
  .description('Any other command is not supported')
  .action((command: string) => {
    console.error(ERROR.COMMAND_DNE(command));
  });

// defaults to help if commands are not provided
if (!process.argv.slice(2).length) {
  commander.outputHelp();
}

// User input is provided from the process' arguments
commander.parse(process.argv);<|MERGE_RESOLUTION|>--- conflicted
+++ resolved
@@ -934,8 +934,6 @@
   });
 
 /**
-<<<<<<< HEAD
-=======
  * Lists your most recent 10 apps scripts
  * TODO: add --all flag
  * @example `list`
@@ -975,7 +973,6 @@
 });
 
 /**
->>>>>>> 3c5d2cdf
  * Displays the help function
  */
 commander
