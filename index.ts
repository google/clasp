--- conflicted
+++ resolved
@@ -631,19 +631,12 @@
               if (abortPush) return spinner.stop(true);
 
               const files = filePaths.map((name, i) => {
-<<<<<<< HEAD
                 let nameWithoutExt = name.slice(0, -path.extname(name).length);
-                
                 // Replace OS specific path separator to common '/' char
                 nameWithoutExt = nameWithoutExt.replace('\\', '/');
                 
                 // Formats rootDir/appsscript.json to appsscript.json. 
                 // Preserves subdirectory names in rootDir 
-=======
-                const nameWithoutExt = name.slice(0, -path.extname(name).length);
-                // Formats rootDir/appsscript.json to appsscript.json.
-                // Preserves subdirectory names in rootDir
->>>>>>> e34e5650
                 // (rootDir/foo/Code.js becomes foo/Code.js)
                 let formattedName = nameWithoutExt;
                 if (rootDir) {
